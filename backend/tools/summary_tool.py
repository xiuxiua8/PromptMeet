--- conflicted
+++ resolved
@@ -4,29 +4,9 @@
 from typing import Dict, Any
 from .base import BaseTool, ToolResult
 
-<<<<<<< HEAD
-
-class SummaryToolInput(BaseModel):
-    text: str = Field(..., description="需要生成摘要的文本内容")
-=======
->>>>>>> 8dda5a9d
 
 
 class SummaryTool(BaseTool):
-<<<<<<< HEAD
-    name: ClassVar[str] = "generate_summary"  # 添加类型注解
-    description: ClassVar[str] = "为会议内容生成简洁摘要"  # 添加类型注解
-    args_schema: ClassVar[Type[BaseModel]] = SummaryToolInput  # 添加类型注解
-
-    def _run(self, text: str) -> str:
-        """同步执行方法"""
-        return self._generate_summary(text)
-
-    async def _arun(self, text: str) -> str:
-        """异步执行方法"""
-        return self._generate_summary(text)
-
-=======
     """摘要生成工具"""
     
     def __init__(self):
@@ -63,7 +43,6 @@
                 error=str(e)
             )
     
->>>>>>> 8dda5a9d
     def _generate_summary(self, text: str) -> str:
         """实际的摘要生成逻辑"""
         if len(text) <= 100:
