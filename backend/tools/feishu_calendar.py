"""
飞书日历工具
"""
import json
import os
import re
from typing import Dict, Any, Optional
from datetime import datetime, timedelta
import pytz
from .base import BaseTool, ToolResult

# 尝试导入飞书SDK，如果未安装则记录警告
try:
    import lark_oapi as lark
    from lark_oapi.api.calendar.v4 import CalendarEvent, TimeInfo, CreateCalendarEventRequest, CreateCalendarEventResponse
    FEISHU_AVAILABLE = True
except ImportError:
    FEISHU_AVAILABLE = False
    lark = None


<<<<<<< HEAD
def extract_tasks_from_txt(txt_content):
    """从TXT文件中提取结构化待办事项的JSON数据"""
    # 使用正则表达式查找JSON部分
    json_match = re.search(r"```json\s*({.*?})\s*```", txt_content, re.DOTALL)

    if not json_match:
        raise ValueError("未在TXT文件中找到有效的JSON数据")

    try:
        # 提取并解析JSON
        json_str = json_match.group(1)
        return json.loads(json_str)
    except json.JSONDecodeError:
        raise ValueError("提取的JSON格式不正确")


def create_calendar_event(client, calendar_id, user_access_token, task):
    """创建单个日程事件"""
    deadline_date = task["deadline"]

    request: CreateCalendarEventRequest = (
        CreateCalendarEventRequest.builder()
        .calendar_id(calendar_id)
        .user_id_type("open_id")
        .request_body(
            CalendarEvent.builder()
            .summary(task["title"])
            .description(f"{task['description']}\n截止日期: {deadline_date}")
            .need_notification(True)
            .start_time(
                TimeInfo.builder().date(deadline_date).timezone("Asia/Shanghai").build()
            )
            .end_time(
                TimeInfo.builder().date(deadline_date).timezone("Asia/Shanghai").build()
            )
            .visibility("default")
            .build()
        )
        .build()
    )

    option = lark.RequestOption.builder().user_access_token(user_access_token).build()
    response: CreateCalendarEventResponse = client.calendar.v4.calendar_event.create(
        request, option
    )

    if response.success():
        print(f"✅ 成功创建日程: {task['title']} (ID: {response.data.event.event_id})")
        return True
    else:
        print(f"❌ 创建日程失败: {task['title']}, 错误信息: {response.msg}")
        return False


def feishucalendar():
    # 读取环境变量
    user_access_token = os.getenv("FEISHU_USER_ACCESS_TOKEN")
    if not user_access_token:
        raise ValueError("请先设置环境变量 FEISHU_USER_ACCESS_TOKEN")

    calendar_id = os.getenv("FEISHU_CALENDAR_ID")
    if not calendar_id:
        raise ValueError("请先设置环境变量 FEISHU_CALENDAR_ID")

    # 创建客户端
    client = (
        lark.Client.builder()
        .enable_set_token(True)
        .log_level(lark.LogLevel.DEBUG)
        .build()
    )

    # 读取包含待办事项的TXT文件
    txt_file_path = "Result.txt"  # 修改为你的TXT文件路径
    try:
        with open(txt_file_path, "r", encoding="utf-8") as f:
            txt_content = f.read()

        # 从TXT内容中提取JSON数据
        tasks_data = extract_tasks_from_txt(txt_content)
        tasks = tasks_data.get("tasks", [])

        if not tasks:
            raise ValueError("未找到有效的待办事项")

    except Exception as e:
        print(f"文件处理错误: {str(e)}")
        return
=======
class FeishuCalendarTool(BaseTool):
    """飞书日历工具"""
    
    def __init__(self):
        super().__init__(
            name="feishu_calendar",
            description="从结果文件中提取待办事项并自动添加到飞书日历中"
        )
    
    async def execute(self, result_file_path: Optional[str] = None, manual_task: Optional[dict] = None) -> ToolResult:
        try:
            if manual_task:
                user_access_token = os.getenv("FEISHU_USER_ACCESS_TOKEN")
                calendar_id = os.getenv("FEISHU_CALENDAR_ID")
                if not user_access_token or not calendar_id:
                    return ToolResult(
                        tool_name=self.name,
                        result={"error": "飞书用户访问令牌或日历ID未配置"},
                        success=False,
                        error="飞书用户访问令牌或日历ID未配置"
                    )
                if not FEISHU_AVAILABLE:
                    return ToolResult(
                        tool_name=self.name,
                        result={"error": "飞书SDK未安装。请运行: pip install lark-oapi"},
                        success=False,
                        error="飞书SDK未安装"
                    )
                client = None
                if FEISHU_AVAILABLE:
                    client = lark.Client.builder().enable_set_token(True).log_level(lark.LogLevel.INFO).build()
                success, event_info = self._create_single_event(client, calendar_id, user_access_token, manual_task)
                if success:
                    return ToolResult(
                        tool_name=self.name,
                        result={"created_event": event_info, "total_tasks": 1},
                        success=True
                    )
                else:
                    return ToolResult(
                        tool_name=self.name,
                        result={"error": "日程创建失败", "total_tasks": 0},
                        success=False,
                        error="日程创建失败"
                    )
            if not FEISHU_AVAILABLE:
                return ToolResult(
                    tool_name=self.name,
                    result={
                        "file_path": result_file_path,
                        "error": "飞书SDK未安装。请运行: pip install lark-oapi",
                        "type": "error"
                    },
                    success=False,
                    error="飞书SDK未安装"
                )
            user_access_token = os.getenv("FEISHU_USER_ACCESS_TOKEN")
            if not user_access_token:
                return ToolResult(
                    tool_name=self.name,
                    result={
                        "file_path": result_file_path,
                        "error": "请先设置环境变量 FEISHU_USER_ACCESS_TOKEN",
                        "type": "error"
                    },
                    success=False,
                    error="飞书用户访问令牌未配置"
                )
            calendar_id = os.getenv("FEISHU_CALENDAR_ID")
            if not calendar_id:
                return ToolResult(
                    tool_name=self.name,
                    result={
                        "file_path": result_file_path,
                        "error": "请先设置环境变量 FEISHU_CALENDAR_ID",
                        "type": "error"
                    },
                    success=False,
                    error="飞书日历ID未配置"
                )
            if result_file_path is None:
                project_root = os.path.dirname(os.path.dirname(os.path.abspath(__file__)))
                result_file_path = os.path.join(project_root, "agents", "temp", "Result.txt")
            if not os.path.exists(result_file_path):
                return ToolResult(
                    tool_name=self.name,
                    result={
                        "file_path": result_file_path,
                        "error": f"结果文件不存在: {result_file_path}",
                        "type": "error"
                    },
                    success=False,
                    error=f"结果文件不存在: {result_file_path}"
                )
            with open(result_file_path, 'r', encoding='utf-8') as f:
                content = f.read()
            tasks = self._extract_tasks_from_content(content)
            if not tasks:
                return ToolResult(
                    tool_name=self.name,
                    result={
                        "file_path": result_file_path,
                        "message": "未在结果文件中找到有效的待办事项",
                        "tasks_found": 0,
                        "type": "info"
                    },
                    success=True
                )
            if not FEISHU_AVAILABLE:
                return ToolResult(
                    tool_name=self.name,
                    result={"error": "飞书SDK未安装。请运行: pip install lark-oapi"},
                    success=False,
                    error="飞书SDK未安装"
                )
            client = None
            if FEISHU_AVAILABLE:
                client = lark.Client.builder().enable_set_token(True).log_level(lark.LogLevel.INFO).build()
            success_count = 0
            failed_tasks = []
            created_events = []
            for task in tasks:
                success, event_info = self._create_single_event(client, calendar_id, user_access_token, task)
                if success:
                    success_count += 1
                    created_events.append(event_info)
                else:
                    failed_tasks.append(task.get('title', '未知任务'))
            result_info = {
                "file_path": result_file_path,
                "total_tasks": len(tasks),
                "success_count": success_count,
                "failed_count": len(failed_tasks),
                "created_events": created_events,
                "failed_tasks": failed_tasks,
                "calendar_id": calendar_id,
                "type": "calendar_sync"
            }
            return ToolResult(
                tool_name=self.name,
                result=result_info,
                success=True
            )
        except Exception as e:
            return ToolResult(
                tool_name=self.name,
                result={"file_path": result_file_path, "error": f"飞书日历同步失败: {str(e)}", "type": "error"},
                success=False,
                error=str(e)
            )

    def _extract_tasks_from_content(self, content: str) -> list:
        """从内容中提取结构化待办事项"""
        try:
            # 匹配结构化待办事项部分
            json_match = re.search(
                r'【结构化待办事项】\s*```json\s*({.*?})\s*```', 
                content, 
                re.DOTALL
            )
            
            if not json_match:
                # 尝试匹配没有```json标记的情况
                json_match = re.search(
                    r'【结构化待办事项】\s*({.*?})\s*(?=【|$)', 
                    content, 
                    re.DOTALL
                )
            
            if not json_match:
                return []

            json_str = json_match.group(1)
            data = json.loads(json_str)
            
            # 提取tasks数组
            if isinstance(data, dict) and 'tasks' in data:
                return data['tasks']
            elif isinstance(data, list):
                return data
            else:
                return []

        except json.JSONDecodeError:
            return []
        except Exception:
            return []

    def _create_single_event(self, client, calendar_id: str, user_access_token: str, task: Dict[str, Any]) -> tuple:
        """创建单个日程事件"""
        try:
            title = task.get('title', '未知任务')
            description = task.get('description', '')
            deadline = task.get('deadline')
            
            if not deadline or deadline == "null":
                return False, None

            # 解析时间信息
            time_info = self._parse_datetime_info(deadline, description, title)
            
            # 构建事件描述
            event_description = f"{description}\n"
            if time_info['is_timed']:
                event_description += f"时间: {time_info['start_time']} - {time_info['end_time']}"
            else:
                event_description += f"日期: {time_info['date']}"
            
            # 构建日程事件
            if not FEISHU_AVAILABLE or lark is None:
                return False, None
            event_builder = None
            if FEISHU_AVAILABLE and lark is not None:
                event_builder = CalendarEvent.builder() \
                    .summary(title) \
                    .description(event_description) \
                    .need_notification(True) \
                    .visibility("default")
            
            # 根据是否有具体时间来设置时间信息
            if time_info['is_timed']:
                # 有具体时间的事件
                if FEISHU_AVAILABLE and lark is not None and event_builder is not None:
                    event_builder = event_builder \
                        .start_time(TimeInfo.builder()
                            .timestamp(str(time_info['start_timestamp']))
                            .timezone("Asia/Shanghai")
                            .build()) \
                        .end_time(TimeInfo.builder()
                            .timestamp(str(time_info['end_timestamp']))
                            .timezone("Asia/Shanghai")
                            .build())
            else:
                # 全天事件
                if FEISHU_AVAILABLE and lark is not None and event_builder is not None:
                    event_builder = event_builder \
                        .start_time(TimeInfo.builder()
                            .date(time_info['date'])
                            .timezone("Asia/Shanghai")
                            .build()) \
                        .end_time(TimeInfo.builder()
                            .date(time_info['date'])
                            .timezone("Asia/Shanghai")
                            .build())
            
            request = None
            response = None
            if FEISHU_AVAILABLE and lark is not None and event_builder is not None:
                request = CreateCalendarEventRequest.builder() \
                    .calendar_id(calendar_id) \
                    .user_id_type("open_id") \
                    .request_body(event_builder.build()) \
                    .build()
                option = lark.RequestOption.builder().user_access_token(user_access_token).build()
                response = client.calendar.v4.calendar_event.create(request, option)
            if response and hasattr(response, 'success') and response.success():
                event_info = {
                    "title": title,
                    "date": time_info['date'],
                    "start_time": time_info.get('start_time'),
                    "end_time": time_info.get('end_time'),
                    "is_timed": time_info['is_timed']
                }
                return True, event_info
            else:
                error_msg = "API调用失败"
                if response and hasattr(response, 'msg'):
                    error_msg = f"API错误: {response.msg}"
                elif response and hasattr(response, 'code'):
                    error_msg = f"API错误代码: {response.code}"
                print(f"飞书日历API调用失败: {error_msg}")
                return False, error_msg

        except Exception as e:
            print(f"创建日程异常: {e}")
            return False, str(e)

    def _is_date_format(self, date_str: str) -> bool:
        """检查是否为YYYY-MM-DD格式的日期"""
        return bool(re.match(r'^\d{4}-\d{2}-\d{2}$', date_str))

    def _parse_datetime_info(self, deadline: str, description: str = "", title: str = "") -> Dict:
        """解析日期时间信息，支持具体时间段和全天事件"""
        # 先获取基础日期
        base_date = self._parse_relative_date(deadline) if not self._is_date_format(deadline) else deadline
        
        # 合并所有文本进行时间检测
        full_text = f"{deadline} {description} {title}".lower()
        
        # 检测时间模式
        time_patterns = [
            # 具体时间段: 9:00-10:30, 09:00-10:30, 9点-10点30分
            r'(\d{1,2}):(\d{2})\s*[-到至]\s*(\d{1,2}):(\d{2})',
            r'(\d{1,2})点\s*[-到至]\s*(\d{1,2})点(\d{1,2})分',
            r'(\d{1,2})点\s*[-到至]\s*(\d{1,2})点',
            # 单个时间点（默认1小时）: 9:00, 下午2点, 晚上8点
            r'(?:上午|下午|晚上)?\s*(\d{1,2}):(\d{2})',
            r'(?:上午|下午|晚上)\s*(\d{1,2})点',
            r'(\d{1,2})点(?![-到至])',
            # 时间段描述: 上午, 下午, 晚上, 中午
            r'(上午|下午|晚上|中午)',
        ]
        
        time_info = {
            'is_timed': False,
            'date': base_date,
            'start_time': None,
            'end_time': None,
            'start_timestamp': None,
            'end_timestamp': None
        }
        
        # 尝试匹配时间模式
        for pattern in time_patterns:
            match = re.search(pattern, full_text)
            if match:
                time_info = self._extract_time_from_match(match, pattern, base_date, full_text)
                if time_info['is_timed']:
                    break
        
        return time_info

    def _extract_time_from_match(self, match, pattern: str, base_date: str, full_text: str) -> Dict:
        """从正则匹配中提取时间信息"""
        groups = match.groups()
        
        try:
            base_dt = datetime.strptime(base_date, '%Y-%m-%d')
            
            # 具体时间段模式
            if ':' in pattern and '[-到至]' in pattern:
                if len(groups) >= 4:
                    start_hour, start_min, end_hour, end_min = groups[:4]
                    start_dt = base_dt.replace(hour=int(start_hour), minute=int(start_min))
                    end_dt = base_dt.replace(hour=int(end_hour), minute=int(end_min))
                    
                    return {
                        'is_timed': True,
                        'date': base_date,
                        'start_time': f"{start_hour:0>2}:{start_min}",
                        'end_time': f"{end_hour:0>2}:{end_min}",
                        'start_timestamp': int(start_dt.timestamp()),
                        'end_timestamp': int(end_dt.timestamp())
                    }
            
            # X点到Y点模式
            elif '点' in pattern and '[-到至]' in pattern:
                if len(groups) >= 2:
                    start_hour = int(groups[0])
                    end_hour = int(groups[1])
                    end_min = int(groups[2]) if len(groups) > 2 and groups[2] and groups[2].isdigit() else 0
                    
                    # 调整AM/PM
                    start_hour, end_hour = self._adjust_ampm_hours(start_hour, end_hour, full_text)
                    
                    start_dt = base_dt.replace(hour=start_hour, minute=0)
                    end_dt = base_dt.replace(hour=end_hour, minute=end_min)
                    
                    return {
                        'is_timed': True,
                        'date': base_date,
                        'start_time': f"{start_hour:0>2}:00",
                        'end_time': f"{end_hour:0>2}:{end_min:0>2}",
                        'start_timestamp': int(start_dt.timestamp()),
                        'end_timestamp': int(end_dt.timestamp())
                    }
            
            # 单个时间点模式
            elif ':' in pattern and len(groups) >= 2:
                hour, minute = int(groups[0]), int(groups[1])
                hour = self._adjust_single_hour_ampm(hour, full_text)
                
                start_dt = base_dt.replace(hour=hour, minute=minute)
                end_dt = base_dt.replace(hour=hour, minute=minute) + timedelta(hours=1)  # 默认1小时
                
                return {
                    'is_timed': True,
                    'date': base_date,
                    'start_time': f"{hour:0>2}:{minute:0>2}",
                    'end_time': f"{end_dt.hour:0>2}:{end_dt.minute:0>2}",
                    'start_timestamp': int(start_dt.timestamp()),
                    'end_timestamp': int(end_dt.timestamp())
                }
            
            # X点模式
            elif '点' in pattern and len(groups) >= 1 and groups[0] and groups[0].isdigit():
                hour = int(groups[0])
                hour = self._adjust_single_hour_ampm(hour, full_text)
                
                start_dt = base_dt.replace(hour=hour, minute=0)
                end_dt = base_dt.replace(hour=hour, minute=0) + timedelta(hours=1)
                
                return {
                    'is_timed': True,
                    'date': base_date,
                    'start_time': f"{hour:0>2}:00",
                    'end_time': f"{end_dt.hour:0>2}:00",
                    'start_timestamp': int(start_dt.timestamp()),
                    'end_timestamp': int(end_dt.timestamp())
                }
            
            # 时间段描述模式
            elif len(groups) >= 1 and groups[0] in ['上午', '下午', '晚上', '中午']:
                time_period = groups[0]
                start_hour, duration = self._get_period_time(time_period)
                
                start_dt = base_dt.replace(hour=start_hour, minute=0)
                end_dt = start_dt + timedelta(hours=duration)
                
                return {
                    'is_timed': True,
                    'date': base_date,
                    'start_time': f"{start_hour:0>2}:00",
                    'end_time': f"{end_dt.hour:0>2}:00",
                    'start_timestamp': int(start_dt.timestamp()),
                    'end_timestamp': int(end_dt.timestamp())
                }
                
        except (ValueError, IndexError):
            pass
        
        # 返回全天事件
        return {
            'is_timed': False,
            'date': base_date,
            'start_time': None,
            'end_time': None,
            'start_timestamp': None,
            'end_timestamp': None
        }

    def _adjust_ampm_hours(self, start_hour: int, end_hour: int, text: str) -> tuple:
        """调整上午下午时间"""
        if '上午' in text:
            return start_hour, end_hour
        elif '下午' in text or '晚上' in text:
            if start_hour < 12:
                start_hour += 12
            if end_hour < 12:
                end_hour += 12
        return start_hour, end_hour
>>>>>>> 8dda5a9d

    def _adjust_single_hour_ampm(self, hour: int, text: str) -> int:
        """调整单个小时的上午下午"""
        if '下午' in text or '晚上' in text:
            if hour < 12:
                hour += 12
        elif '上午' in text and hour == 12:
            hour = 0
        return hour

    def _get_period_time(self, period: str) -> tuple:
        """获取时间段的开始时间和持续时长"""
        period_map = {
            '上午': (9, 3),   # 9:00-12:00
            '中午': (12, 2),  # 12:00-14:00  
            '下午': (14, 4),  # 14:00-18:00
            '晚上': (19, 3),  # 19:00-22:00
        }
        return period_map.get(period, (9, 1))

<<<<<<< HEAD

if __name__ == "__main__":
    feishucalendar()
=======
    def _parse_relative_date(self, relative_date: str) -> str:
        """解析相对日期，转换为YYYY-MM-DD格式"""
        today = datetime.now()
        
        # 简单的相对日期解析
        if "明天" in relative_date:
            target_date = today + timedelta(days=1)
            return target_date.strftime('%Y-%m-%d')
        elif "后天" in relative_date:
            target_date = today + timedelta(days=2)
            return target_date.strftime('%Y-%m-%d')
        elif "下周三" in relative_date:
            # 计算下周三的日期
            days_ahead = 2 - today.weekday()  # 2 = Wednesday
            if days_ahead <= 0:  # 如果今天是周三之后
                days_ahead += 7
            days_ahead += 7  # 下周
            target_date = today + timedelta(days=days_ahead)
            return target_date.strftime('%Y-%m-%d')
        elif "周五" in relative_date:
            # 计算这周五的日期
            days_ahead = 4 - today.weekday()  # 4 = Friday
            if days_ahead < 0:  # 如果今天是周五之后
                days_ahead += 7
            target_date = today + timedelta(days=days_ahead)
            return target_date.strftime('%Y-%m-%d')
        elif re.search(r'(\d+)天后', relative_date):
            # 匹配"X天后"
            match = re.search(r'(\d+)天后', relative_date)
            if match:
                days = int(match.group(1))
                target_date = today + timedelta(days=days)
                return target_date.strftime('%Y-%m-%d')
        
        # 如果无法解析，返回明天的日期作为默认
        target_date = today + timedelta(days=1)
        return target_date.strftime('%Y-%m-%d') 
>>>>>>> 8dda5a9d
<|MERGE_RESOLUTION|>--- conflicted
+++ resolved
@@ -19,96 +19,6 @@
     lark = None
 
 
-<<<<<<< HEAD
-def extract_tasks_from_txt(txt_content):
-    """从TXT文件中提取结构化待办事项的JSON数据"""
-    # 使用正则表达式查找JSON部分
-    json_match = re.search(r"```json\s*({.*?})\s*```", txt_content, re.DOTALL)
-
-    if not json_match:
-        raise ValueError("未在TXT文件中找到有效的JSON数据")
-
-    try:
-        # 提取并解析JSON
-        json_str = json_match.group(1)
-        return json.loads(json_str)
-    except json.JSONDecodeError:
-        raise ValueError("提取的JSON格式不正确")
-
-
-def create_calendar_event(client, calendar_id, user_access_token, task):
-    """创建单个日程事件"""
-    deadline_date = task["deadline"]
-
-    request: CreateCalendarEventRequest = (
-        CreateCalendarEventRequest.builder()
-        .calendar_id(calendar_id)
-        .user_id_type("open_id")
-        .request_body(
-            CalendarEvent.builder()
-            .summary(task["title"])
-            .description(f"{task['description']}\n截止日期: {deadline_date}")
-            .need_notification(True)
-            .start_time(
-                TimeInfo.builder().date(deadline_date).timezone("Asia/Shanghai").build()
-            )
-            .end_time(
-                TimeInfo.builder().date(deadline_date).timezone("Asia/Shanghai").build()
-            )
-            .visibility("default")
-            .build()
-        )
-        .build()
-    )
-
-    option = lark.RequestOption.builder().user_access_token(user_access_token).build()
-    response: CreateCalendarEventResponse = client.calendar.v4.calendar_event.create(
-        request, option
-    )
-
-    if response.success():
-        print(f"✅ 成功创建日程: {task['title']} (ID: {response.data.event.event_id})")
-        return True
-    else:
-        print(f"❌ 创建日程失败: {task['title']}, 错误信息: {response.msg}")
-        return False
-
-
-def feishucalendar():
-    # 读取环境变量
-    user_access_token = os.getenv("FEISHU_USER_ACCESS_TOKEN")
-    if not user_access_token:
-        raise ValueError("请先设置环境变量 FEISHU_USER_ACCESS_TOKEN")
-
-    calendar_id = os.getenv("FEISHU_CALENDAR_ID")
-    if not calendar_id:
-        raise ValueError("请先设置环境变量 FEISHU_CALENDAR_ID")
-
-    # 创建客户端
-    client = (
-        lark.Client.builder()
-        .enable_set_token(True)
-        .log_level(lark.LogLevel.DEBUG)
-        .build()
-    )
-
-    # 读取包含待办事项的TXT文件
-    txt_file_path = "Result.txt"  # 修改为你的TXT文件路径
-    try:
-        with open(txt_file_path, "r", encoding="utf-8") as f:
-            txt_content = f.read()
-
-        # 从TXT内容中提取JSON数据
-        tasks_data = extract_tasks_from_txt(txt_content)
-        tasks = tasks_data.get("tasks", [])
-
-        if not tasks:
-            raise ValueError("未找到有效的待办事项")
-
-    except Exception as e:
-        print(f"文件处理错误: {str(e)}")
-        return
-=======
 class FeishuCalendarTool(BaseTool):
     """飞书日历工具"""
     
@@ -550,7 +460,6 @@
             if end_hour < 12:
                 end_hour += 12
         return start_hour, end_hour
->>>>>>> 8dda5a9d
 
     def _adjust_single_hour_ampm(self, hour: int, text: str) -> int:
         """调整单个小时的上午下午"""
@@ -571,11 +480,6 @@
         }
         return period_map.get(period, (9, 1))
 
-<<<<<<< HEAD
-
-if __name__ == "__main__":
-    feishucalendar()
-=======
     def _parse_relative_date(self, relative_date: str) -> str:
         """解析相对日期，转换为YYYY-MM-DD格式"""
         today = datetime.now()
@@ -612,5 +516,4 @@
         
         # 如果无法解析，返回明天的日期作为默认
         target_date = today + timedelta(days=1)
-        return target_date.strftime('%Y-%m-%d') 
->>>>>>> 8dda5a9d
+        return target_date.strftime('%Y-%m-%d') 