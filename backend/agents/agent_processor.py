"""
Agent 处理器
基于 agents/agent_processor.py，作为独立子进程运行
"""

import sys
import os
import json
import asyncio
import logging
import requests
from datetime import datetime
from typing import Dict, Any, Optional, List
from dotenv import load_dotenv
from pathlib import Path
import traceback
from pydantic import SecretStr

# 添加项目根目录到路径
sys.path.append(os.path.dirname(os.path.dirname(os.path.abspath(__file__))))

from langchain_openai import ChatOpenAI, OpenAIEmbeddings
from langchain.memory import ConversationBufferMemory
from langchain_core.documents import Document
from langchain_community.vectorstores import FAISS
from langchain.chains import ConversationalRetrievalChain
from langchain.schema import HumanMessage, AIMessage

# 工具导入
from tools.manager import ToolManager
from models.data_models import IPCMessage, IPCCommand, IPCResponse
from config import settings

# 重试机制导入
from tenacity import retry, stop_after_attempt, wait_exponential

logger = logging.getLogger(__name__)

class AgentProcessor:
    """Agent处理器"""
    
    def __init__(self):
        self.running = False
        self.current_session_id = None
        
        # IPC通信文件路径
        self.ipc_input_file = None
        self.ipc_output_file = None
        self.work_dir = None
        
        # 记忆系统组件
        self.vector_db: Optional[FAISS] = None
        self.qa_chain: Optional[ConversationalRetrievalChain] = None
        self.meeting_content: List[str] = []
        
        # 主服务API配置
        self.api_base_url = "http://localhost:8000"
        
        # 初始化LLM和Agent
        api_key = SecretStr(settings.DEEPSEEK_API_KEY)
        base_url = settings.DEEPSEEK_API_BASE
        
        self.llm = ChatOpenAI(
            api_key=api_key,
            base_url=base_url,
            model=settings.DEEPSEEK_MODEL,
            temperature=settings.DEEPSEEK_TEMPERATURE,
            streaming=True,
            timeout=60,  # 增加超时时间
            max_retries=3  # 增加重试次数
        )
        
        # 初始化嵌入模型
        openai_api_key = SecretStr(settings.OPENAI_API_KEY)
        
        self.embeddings = OpenAIEmbeddings(
            api_key=openai_api_key
        )
        
        # 工具管理器
        self.tool_manager = ToolManager()
        
        # 配置记忆系统
        self.memory = ConversationBufferMemory(
            memory_key="chat_history",
            return_messages=True,
            output_key="output",
        )
        
        # 直接使用LLM进行对话，不使用agent框架
        self._chat_model = None
        self.waiting_for_calendar_info = False  # 新增：标记是否等待用户补全日程信息
        self.calendar_info_buffer = {}         # 新增：临时存储用户补全信息
    
    @property
    def chat_model(self):
        """获取聊天模型"""
        if self._chat_model is None:
            self._chat_model = self.llm
        return self._chat_model
    
    def get_available_tools(self):
        """获取可用工具列表"""
        return self.tool_manager.get_available_tools()
    
    async def execute_tool(self, tool_name: str, parameters: dict):
        """执行工具"""
        result = await self.tool_manager.execute_tool(tool_name, parameters)
        return {
            "tool_name": result.tool_name,
            "result": result.result,
            "success": result.success,
            "error": result.error
        }
    
    def _convert_messages_to_dict(self, messages: List) -> List[Dict[str, str]]:
        """转换消息为字典格式"""
        result = []
        for msg in messages:
            if isinstance(msg, HumanMessage):
                result.append({"role": "user", "content": msg.content})
            elif isinstance(msg, AIMessage):
                result.append({"role": "assistant", "content": msg.content})
        return result
    
    def _convert_memory_to_history(self) -> List[Dict[str, str]]:
        """获取对话历史"""
        history = self.memory.chat_memory.messages
        return self._convert_messages_to_dict(history)
    
    async def _init_memory_system(self):
        """初始化记忆系统"""
        try:
            # 尝试加载现有的向量数据库
            if not self.work_dir:
                raise ValueError("work_dir未设置")
            vector_db_path = Path(self.work_dir) / "vector_db"
            if vector_db_path.exists():
                logger.info("加载现有向量数据库...")
                self.vector_db = FAISS.load_local(str(vector_db_path), self.embeddings)
            else:
                logger.info("创建新的向量数据库...")
                # 创建一个包含默认文档的向量数据库
                default_doc = Document(page_content="这是一个默认文档，用于初始化向量数据库。")
                self.vector_db = FAISS.from_documents([default_doc], self.embeddings)
                # 保存初始数据库
                if self.vector_db is not None:
                    self.vector_db.save_local(str(vector_db_path))
            
            # 构建问答链
            if self.vector_db is not None:
                self.qa_chain = ConversationalRetrievalChain.from_llm(
                    llm=self.llm,
                    retriever=self.vector_db.as_retriever(),
                    memory=self.memory,
                    return_source_documents=True
                )
            
            logger.info("记忆系统初始化完成")
            
        except Exception as e:
            logger.error(f"初始化记忆系统失败: {e}")
            # 如果失败，尝试创建一个最小的向量数据库
            try:
                default_doc = Document(page_content="初始化文档")
                self.vector_db = FAISS.from_documents([default_doc], self.embeddings)
                logger.info("使用备用方法创建向量数据库成功")
            except Exception as e2:
                logger.error(f"备用方法也失败: {e2}")
                self.vector_db = None

    async def _add_meeting_content(self, content: str):
        """添加会议内容到记忆系统"""
        try:
            if not content.strip():
                return
            
            # 检查向量数据库是否可用
            if self.vector_db is None:
                logger.warning("向量数据库未初始化，无法添加内容")
                return
            
            # 添加到会议内容列表
            self.meeting_content.append(content)
            
            # 创建文档
            doc = Document(page_content=content)
            
            # 添加到向量数据库
            self.vector_db.add_documents([doc])
            
            # 保存向量数据库
            if not self.work_dir:
                raise ValueError("work_dir未设置")
            vector_db_path = Path(self.work_dir) / "vector_db"
            if self.vector_db is not None:
                self.vector_db.save_local(str(vector_db_path))
            
            logger.info(f"已添加会议内容到记忆系统: {content[:50]}...")
            
        except Exception as e:
            logger.error(f"添加会议内容失败: {e}")

    async def _query_memory(self, question: str) -> str:
        """查询记忆系统"""
        try:
            if not self.qa_chain:
                return "记忆系统未初始化"
            
            if self.vector_db is None:
                return "向量数据库未初始化"
            
            # 执行查询
            result = self.qa_chain.invoke({"question": question})
            logger.info("="*100)
            logger.info(f"result: {result}")
            logger.info("="*100)
            
            # 获取答案和来源
            answer = result.get('answer', '')
            source_docs = result.get('source_documents', [])
            
            # 构建响应
            response = f"答案：{answer}"
            
            if source_docs:
                response += "\n\n来源："
                for i, doc in enumerate(source_docs[:3], 1):  # 最多显示3个来源
                    response += f"\n{i}. {doc.page_content[:100]}..."
            
            return response
            
        except Exception as e:
            logger.error(f"查询记忆系统失败: {e}")
            return f"查询失败: {str(e)}"

    async def _refresh_session_content(self):
        """刷新会话内容 - 从主服务获取最新转录数据"""
        try:
            logger.info(f"刷新会话 {self.current_session_id} 的内容...")
            
            # 获取会话数据
            response = requests.get(f"{self.api_base_url}/api/sessions/{self.current_session_id}")
            if response.status_code == 200:
                session_data = response.json()
                if session_data.get("success"):
                    session = session_data["session"]
                    transcript_segments = session.get("transcript_segments", [])
                    
                    # 合并转录文本
                    if transcript_segments:
                        transcript_text = ""
                        for segment in transcript_segments:
                            transcript_text += segment.get("text", "") + "\n"
                        
                        if transcript_text.strip():
                            logger.info(f"获取到转录文本，长度: {len(transcript_text)}")
                            # 添加到记忆系统
                            await self._add_meeting_content(transcript_text)
                    
                    logger.info(f"会话内容刷新完成，当前内容片段数: {len(self.meeting_content)}")
                else:
                    logger.error(f"获取会话数据失败: {session_data}")
            else:
                logger.error(f"API请求失败: {response.status_code}")
                
        except Exception as e:
            logger.error(f"刷新会话内容失败: {e}")

    def _read_result_file(self) -> dict:
        """读取Result.txt文件并解析邮件信息"""
        try:
            # 尝试多个可能的路径
            possible_paths = [
                Path(self.work_dir) / "Result.txt",
                Path(self.work_dir).parent / "temp" / "Result.txt",
                Path(__file__).parent / "temp" / "Result.txt",
                Path(__file__).parent.parent / "temp" / "Result.txt"
            ]
            
            logger.info(f"当前work_dir: {self.work_dir}")
            logger.info(f"当前文件路径: {__file__}")
            
            result_file_path = None
            for i, path in enumerate(possible_paths):
                logger.info(f"检查路径 {i+1}: {path} - 存在: {path.exists()}")
                if path.exists():
                    result_file_path = path
                    break
            
            if not result_file_path:
                logger.warning("未找到Result.txt文件，尝试的路径:")
                for path in possible_paths:
                    logger.warning(f"  - {path}")
                return {"need_email": False, "recipient_name": "", "recipient_email": "", "subject": "", "content": ""}
            
            logger.info(f"找到Result.txt文件: {result_file_path}")
            
            with open(result_file_path, 'r', encoding='utf-8') as f:
                content = f.read()
            
            logger.info(f"文件内容长度: {len(content)} 字符")
            logger.info(f"文件内容前200字符: {content[:200]}")
            
            # 解析邮件信息部分
            import re
            # 尝试多种匹配模式
            email_match = re.search(r'【邮件信息】\n(.*?)(?=\n\n【|$)', content, re.DOTALL)
            if not email_match:
                # 如果第一种模式失败，尝试更宽松的模式
                email_match = re.search(r'【邮件信息】\n(.*?)(?=\n【|$)', content, re.DOTALL)
            if not email_match:
                # 如果还是失败，尝试最简单的模式
                email_match = re.search(r'【邮件信息】\n(.*?)(?=\n===|$)', content, re.DOTALL)
            
            if email_match:
                email_json = email_match.group(1).strip()
                logger.info(f"提取的邮件JSON: {email_json}")
                try:
                    email_info = json.loads(email_json)
                    logger.info(f"解析到邮件信息: {email_info}")
                    return email_info
                except json.JSONDecodeError as e:
                    logger.error(f"解析邮件信息JSON失败: {e}")
                    logger.error(f"原始JSON字符串: {email_json}")
                    return {"need_email": False, "recipient_name": "", "recipient_email": "", "subject": "", "content": ""}
            else:
                logger.info("Result.txt中未找到邮件信息部分")
                # 尝试查找是否包含邮件相关的文本
                if "邮件" in content:
                    logger.info("文件中包含'邮件'关键词，但未找到【邮件信息】标记")
                return {"need_email": False, "recipient_name": "", "recipient_email": "", "subject": "", "content": ""}
                
        except Exception as e:
            logger.error(f"读取Result.txt文件失败: {e}")
            import traceback
            logger.error(f"详细错误: {traceback.format_exc()}")
            return {"need_email": False, "recipient_name": "", "recipient_email": "", "subject": "", "content": ""}

    async def _detect_and_execute_tools(self, user_message: str, ai_response: str) -> List[Dict[str, Any]]:
        """检测并执行工具调用"""
        tools_used = []
        
        # 检测时间查询 - 更精确的检测
        time_keywords = ['时间', '几点', '日期']
        weather_keywords = ['天气', '温度', '气温', '下雨', '晴天', '阴天']
        food_keywords = ['吃', '喝', '饭', '菜', '餐', '食']
        emotion_keywords = ['心情', '感觉', '情绪', '开心', '难过', '高兴']
        
        # 检查是否包含各种上下文关键词
        has_weather_context = any(keyword in user_message.lower() for keyword in weather_keywords)
        has_food_context = any(keyword in user_message.lower() for keyword in food_keywords)
        has_emotion_context = any(keyword in user_message.lower() for keyword in emotion_keywords)
        
        # 检查是否包含时间查询关键词
        has_time_keywords = any(keyword in user_message.lower() for keyword in time_keywords)
        
        # 检查是否以"今天"开头但不包含其他上下文
        starts_with_today = user_message.lower().startswith('今天')
        has_other_context = has_weather_context or has_food_context or has_emotion_context
        
        if has_time_keywords or (starts_with_today and not has_other_context):
            try:
                result = await self.execute_tool("time", {})
                if result["success"]:
                    msg = result["result"].get("message") or result["result"]
                    tools_used.append({
                        "tool": "time",
                        "parameters": {},
                        "result": msg
                    })
            except Exception as e:
                logger.error(f"时间工具执行错误: {e}")
        
        # 检测天气查询
        if has_weather_context:
            try:
                # 提取城市名（简化版本）
                import re
                city_pattern = r'([北京|上海|广州|深圳|杭州|南京|成都|武汉|西安|重庆|天津|青岛|大连|厦门|苏州|无锡|宁波|长沙|郑州|济南|哈尔滨|沈阳|长春|石家庄|太原|呼和浩特|合肥|福州|南昌|南宁|海口|贵阳|昆明|拉萨|兰州|西宁|银川|乌鲁木齐]+)'
                matches = re.findall(city_pattern, user_message)
                if matches:
                    city = matches[0]
                    result = await self.execute_tool("weather", {"city": city})
                    if result["success"]:
                        tools_used.append({
                            "tool": "weather",
                            "parameters": {"city": city},
                            "result": result["result"]
                        })
            except Exception as e:
                logger.error(f"天气工具执行错误: {e}")
        
        # 检测计算器调用
        if any(keyword in user_message.lower() for keyword in ['计算', '算', '等于', '+', '-', '*', '/']):
            try:
                import re
                # 改进的数学表达式匹配模式
                math_pattern = r'(\d+[\+\-\*\/\s\(\)\d\.]+)'
                matches = re.findall(math_pattern, user_message)
                if matches:
                    expression = matches[0].strip()
                    result = await self.execute_tool("calculator", {"expression": expression})
                    if result["success"]:
                        tools_used.append({
                            "tool": "calculator",
                            "parameters": {"expression": expression},
                            "result": result["result"]
                        })
            except Exception as e:
                logger.error(f"计算器工具执行错误: {e}")
        
        # 检测翻译需求
        if any(keyword in user_message.lower() for keyword in ['翻译', 'translate', '英文', '中文', '日文', '韩文', '法文', '德文', '西班牙文', '俄文']):
            try:
                import re
                
                # 检测目标语言
                target_lang = "en"  # 默认翻译为英文
                if any(lang in user_message.lower() for lang in ['中文', '汉语', 'chinese']):
                    target_lang = "zh"
                elif any(lang in user_message.lower() for lang in ['日文', '日语', 'japanese']):
                    target_lang = "ja"
                elif any(lang in user_message.lower() for lang in ['韩文', '韩语', 'korean']):
                    target_lang = "ko"
                elif any(lang in user_message.lower() for lang in ['法文', '法语', 'french']):
                    target_lang = "fr"
                elif any(lang in user_message.lower() for lang in ['德文', '德语', 'german']):
                    target_lang = "de"
                elif any(lang in user_message.lower() for lang in ['西班牙文', '西班牙语', 'spanish']):
                    target_lang = "es"
                elif any(lang in user_message.lower() for lang in ['俄文', '俄语', 'russian']):
                    target_lang = "ru"
                
                # 提取要翻译的文本（在引号中的内容）
                text_pattern = r'["""]([^"""]+)["""]'
                matches = re.findall(text_pattern, user_message)
                
                if matches:
                    text_to_translate = matches[0]
                    result = await self.execute_tool("translate", {
                        "text": text_to_translate,
                        "target_lang": target_lang
                    })
                    if result["success"]:
                        tools_used.append({
                            "tool": "translate",
                            "parameters": {
                                "text": text_to_translate,
                                "target_lang": target_lang
                            },
                            "result": result["result"]
                        })
            except Exception as e:
                logger.error(f"翻译工具执行错误: {e}")
        
        # 检测网络搜索需求
        if any(keyword in user_message.lower() for keyword in ['搜索', '查找', '查询', 'search', '查找', '了解', '联网', '上网']):
            try:
                import re
                
                # 提取搜索关键词
                # 移除常见的搜索指示词
                search_query = user_message
                search_indicators = ['搜索', '查找', '查询', 'search', '查找', '了解', '什么是', '什么是', '如何', '怎么']
                
                for indicator in search_indicators:
                    search_query = search_query.replace(indicator, '').strip()
                
                # 如果搜索查询不为空，执行搜索
                if search_query and len(search_query) > 2:
                    result = await self.execute_tool("web_search", {"query": search_query})
                    if result["success"]:
                        tools_used.append({
                            "tool": "web_search",
                            "parameters": {"query": search_query},
                            "result": result["result"]
                        })
            except Exception as e:
                logger.error(f"网络搜索工具执行错误: {e}")
        
        # 检测摘要生成 - 更全面的关键词检测
        summary_keywords = ['摘要', '总结', '概括', 'summary', '生成摘要', '生成总结', '帮我生成', '做一个摘要', '做一个总结']
        if any(keyword in user_message.lower() for keyword in summary_keywords):
            try:
                # 获取会议内容，如果没有内容则使用默认文本
                if self.meeting_content:
                    content = "\n".join(self.meeting_content[-5:])  # 最近5个片段
                else:
                    content = "这是一个测试会议内容，用于演示摘要生成功能。会议讨论了项目进展、技术方案和下一步计划。"
                
                result = await self.execute_tool("summary", {"text": content})
                if result["success"]:
                    tools_used.append({
                        "tool": "summary",
                        "parameters": {"text": content},
                        "result": result["result"]
                    })
            except Exception as e:
                logger.error(f"摘要工具执行错误: {e}")
        
        # 检测飞书日历同步需求
        calendar_keywords = ['日历', '日程', '飞书', 'feishu', '同步', '添加到日历', '创建日程', '安排时间']
<<<<<<< HEAD
        # 新增：检测用户输入是否为具体日程内容
        is_concrete_calendar = False
        import re
        # 简单判断：包含“时间”、“标题”或常见日期时间表达
        if re.search(r'(标题|时间|提醒|\d{1,2}月\d{1,2}日|\d{4}-\d{1,2}-\d{1,2}|上午|下午|全天|点|:)', user_message):
            is_concrete_calendar = True
        if is_concrete_calendar:
            # 直接解析用户输入并调用feishu_calendar（manual_task参数）
            title = ''
            time_str = ''
            remind = ''
            m_title = re.search(r'标题[:：]?([\S ]+?)(,|，|$)', user_message)
            m_time = re.search(r'时间[:：]?([\S ]+?)(,|，|$)', user_message)
            m_remind = re.search(r'提醒[:：]?([\S ]+?)(,|，|$)', user_message)
            if m_title:
                title = m_title.group(1).strip()
            if m_time:
                time_str = m_time.group(1).strip()
            if m_remind:
                remind = m_remind.group(1).strip()
            # 若没显式"标题"，用整句或默认
            if not title:
                # 尝试从句子中提取更合适的标题
                # 方法1：提取"要"、"去"、"进行"等动词后面的内容
                action_patterns = [
                    r'要(.+?)(?=\s|$)',  # 要实习
                    r'去(.+?)(?=\s|$)',  # 去开会
                    r'进行(.+?)(?=\s|$)',  # 进行面试
                    r'参加(.+?)(?=\s|$)',  # 参加会议
                ]
=======
        if any(keyword in user_message.lower() for keyword in calendar_keywords):
            try:
                # 默认使用项目根目录的Result.txt文件
                result_file_path = "Result.txt"
>>>>>>> 668af6a6
                
                for pattern in action_patterns:
                    match = re.search(pattern, user_message)
                    if match:
                        title = match.group(1).strip()
                        break
                
<<<<<<< HEAD
                # 方法2：如果方法1没找到，提取句子的最后部分（通常是活动名称）
                if not title:
                    # 移除时间相关词汇
                    time_keywords = ['明天', '后天', '下周一', '下周二', '下周三', '下周四', '下周五', '下周六', '下周日', 
                                   '上午', '下午', '晚上', '早上', '中午', '全天', '点', ':', '：', '到', '开始', '结束',
                                   '八', '九', '十', '十一', '十二', '一', '二', '三', '四', '五', '六', '七']
                    
                    potential_title = user_message.strip()
                    for keyword in time_keywords:
                        potential_title = potential_title.replace(keyword, '')
                    
                    # 清理多余的空格和标点
                    potential_title = re.sub(r'\s+', ' ', potential_title).strip()
                    potential_title = re.sub(r'^[，,、\s]+|[，,、\s]+$', '', potential_title)
                    
                    # 如果清理后还有内容，使用它作为标题
                    if potential_title and len(potential_title) > 1:
                        title = potential_title
                    else:
                        # 如果清理后没有合适内容，使用原句子的最后部分
                        title = user_message.strip().split('，')[-1].split(',')[-1].strip()
            if not time_str:
                # 尝试提取时间表达
                m_time2 = re.search(r'(\d{1,2}月\d{1,2}日.*?)(?:，|,|$)', user_message)
                if m_time2:
                    time_str = m_time2.group(1)
                else:
                    # 尝试提取其他时间表达
                    time_patterns = [
                        r'(明天.*?点.*?到.*?点)',  # 明天早上八点开始到十二点
                        r'(后天.*?点.*?到.*?点)',  # 后天上午10点到12点
                        r'(下.*?.*?点.*?到.*?点)',  # 下周一上午9点面试
                        r'(明天.*?点)',  # 明天下午2点
                        r'(后天.*?点)',  # 后天上午10点
                        r'(下.*?.*?点)',  # 下周一上午9点
                        r'(\d{1,2}点.*?到.*?\d{1,2}点)',  # 八点开始到十二点
                        r'(\d{1,2}:\d{2}.*?到.*?\d{1,2}:\d{2})',  # 8:00到12:00
                    ]
                    for pattern in time_patterns:
                        m_time3 = re.search(pattern, user_message)
                        if m_time3:
                            time_str = m_time3.group(1)
                            break
            manual_task = {"title": title, "deadline": time_str, "remind": remind}
            result = await self.execute_tool("feishu_calendar", {"manual_task": manual_task})
            tools_used.append({
                "tool": "feishu_calendar",
                "parameters": {"manual_task": manual_task},
                "result": getattr(result, 'result', result)
            })
            return tools_used
        # 只有明确“发送日程”等指令且没有具体日程输入时才读Result.txt
        if any(keyword in user_message.lower() for keyword in calendar_keywords):
            result_file_path = os.path.join("backend", "agents", "temp", "Result.txt")
            import re
            file_pattern = r'文件[：:]\s*([^\s]+)'
            file_match = re.search(file_pattern, user_message)
            if file_match:
                result_file_path = file_match.group(1)
            result = await self.execute_tool("feishu_calendar", {"result_file_path": result_file_path})
            if result["success"] and result["result"].get("total_tasks", 0) > 0:
                tools_used.append({
                    "tool": "feishu_calendar",
                    "parameters": {"result_file_path": result_file_path},
                    "result": f"已自动为你添加日程到飞书日历！详情：{result['result']}"
                })
                self.waiting_for_calendar_info = False
                self.calendar_info_buffer = {}
            else:
                self.waiting_for_calendar_info = True
                tools_used.append({
                    "tool": "feishu_calendar",
                    "parameters": {"result_file_path": result_file_path},
                    "result": "未检测到可添加的日程，请补充日程信息：标题、时间、提醒。例如：标题：实习，时间：7月20日10:00-12:00，提醒：是"
                })
=======
                result = await self.execute_tool("feishu_calendar", {"result_file_path": result_file_path})
                if result["success"]:
                    tools_used.append({
                        "tool": "feishu_calendar",
                        "parameters": {"result_file_path": result_file_path},
                        "result": result["result"]
                    })
            except Exception as e:
                logger.error(f"飞书日历工具执行错误: {e}")
        
        # 检测邮件发送需求
        email_keywords = ['邮件', 'email', '发送邮件', '发邮件', '邮件发送', '寄邮件', '写邮件']
        
        # 检查是否包含邮件关键词，或者是否在补充邮件信息
        has_email_keywords = any(keyword in user_message.lower() for keyword in email_keywords)
        
        # 检查用户消息是否包含邮箱地址
        import re
        email_pattern = r'([a-zA-Z0-9._%+-]+@[a-zA-Z0-9.-]+\.[a-zA-Z]{2,})'
        email_matches = re.findall(email_pattern, user_message)
        has_email_address = len(email_matches) > 0
        
        # 检查对话历史中是否有邮件相关的对话
        has_email_history = False
        if self.memory.chat_memory.messages:
            recent_messages = self.memory.chat_memory.messages[-3:]  # 检查最近3条消息
            for msg in recent_messages:
                if isinstance(msg, (HumanMessage, AIMessage)):
                    msg_content = msg.content.lower()
                    if any(keyword in msg_content for keyword in email_keywords + ['收件人', '邮箱', '发送']):
                        has_email_history = True
                        break
        
        # 如果包含邮件关键词，或者包含邮箱地址且有邮件历史，则触发邮件检测
        logger.info(f"邮件检测: 关键词={has_email_keywords}, 邮箱地址={has_email_address}, 邮件历史={has_email_history}")
        if has_email_keywords or (has_email_address and has_email_history):
            try:
                # 默认邮件配置
                sender_email = "3125193963@qq.com"  # 发件人QQ邮箱
                auth_code = "lfivvgwgtxtudhch"  # QQ邮箱授权码
                
                # 从用户消息中提取邮件信息
                import re
                
                # 提取收件人邮箱
                email_pattern = r'([a-zA-Z0-9._%+-]+@[a-zA-Z0-9.-]+\.[a-zA-Z]{2,})'
                email_matches = re.findall(email_pattern, user_message)
                recipient_email = email_matches[0] if email_matches else ""
                
                # 提取邮件主题（多种格式）
                subject_patterns = [
                    r'主题[：:]\s*["""]([^"""]+)["""]',
                    r'主题[：:]\s*([^\s，。！？]+)',
                    r'标题[：:]\s*["""]([^"""]+)["""]',
                    r'标题[：:]\s*([^\s，。！？]+)'
                ]
                subject = ""
                for pattern in subject_patterns:
                    subject_match = re.search(pattern, user_message)
                    if subject_match:
                        subject = subject_match.group(1)
                        break
                
                # 提取邮件内容（多种格式）
                content_patterns = [
                    r'内容[：:]\s*["""]([^"""]+)["""]',
                    r'内容[：:]\s*([^，。！？]+)',
                    r'正文[：:]\s*["""]([^"""]+)["""]',
                    r'正文[：:]\s*([^，。！？]+)',
                    r'收件人[：:]\s*[^，。！？]*[，。！？]\s*主题[：:]\s*[^，。！？]*[，。！？]\s*(.+)',  # 提取完整格式中的内容
                ]
                content = ""
                for pattern in content_patterns:
                    content_match = re.search(pattern, user_message)
                    if content_match:
                        content = content_match.group(1)
                        break
                
                # 如果没有明确指定，尝试从Result.txt文件中读取邮件信息
                if not recipient_email or not subject or not content:
                    logger.info("尝试从Result.txt文件读取邮件信息...")
                    email_info = self._read_result_file()
                    logger.info(f"读取到的邮件信息: {email_info}")
                    
                    if email_info.get("need_email", False):
                        logger.info("检测到需要发送邮件，开始填充信息...")
                        if not recipient_email:
                            recipient_email = email_info.get("recipient_email", "")
                            logger.info(f"设置收件人邮箱: {recipient_email}")
                        if not subject:
                            subject = email_info.get("subject", "会议纪要")
                            logger.info(f"设置邮件主题: {subject}")
                        if not content:
                            content = email_info.get("content", "会议纪要已生成，请查看附件。")
                            logger.info(f"设置邮件内容: {content}")
                        
                        # 如果从Result.txt成功获取了所有必要信息，直接发送邮件
                        if recipient_email and subject and content:
                            logger.info("从Result.txt获取到完整的邮件信息，准备发送邮件...")
                            result = await self.execute_tool("email", {
                                "sender": sender_email,
                                "auth_code": auth_code,
                                "recipient": recipient_email,
                                "subject": subject,
                                "content": content
                            })
                            if result["success"]:
                                tools_used.append({
                                    "tool": "email",
                                    "parameters": {
                                        "sender": sender_email,
                                        "recipient": recipient_email,
                                        "subject": subject,
                                        "content": content
                                    },
                                    "result": {
                                        "status": "success",
                                        "message": f"邮件已成功发送至 {recipient_email}",
                                        "details": {
                                            "sender": sender_email,
                                            "recipient": recipient_email,
                                            "subject": subject,
                                            "send_time": result["result"].get("send_time", ""),
                                            "content_length": len(content)
                                        }
                                    }
                                })
                                return tools_used  # 直接返回，不再检查缺失信息
                    else:
                        logger.info("Result.txt中未检测到邮件需求")
                
                # 智能检查缺失信息并提供友好提示
                missing_info = []
                current_info = {}
                
                if not recipient_email:
                    missing_info.append("收件人邮箱地址")
                else:
                    current_info["收件人邮箱"] = recipient_email
                    
                if not subject:
                    missing_info.append("邮件主题")
                else:
                    current_info["邮件主题"] = subject
                    
                if not content:
                    missing_info.append("邮件正文内容")
                else:
                    current_info["邮件内容"] = content[:50] + "..." if len(content) > 50 else content
                
                if missing_info:
                    # 构建智能提示信息
                    current_info_text = ""
                    if current_info:
                        current_info_text = f"\n\n📋 当前已有信息：\n"
                        for key, value in current_info.items():
                            current_info_text += f"• {key}: {value}\n"
                    
                    # 根据缺失信息数量提供不同的提示
                    if len(missing_info) == 1:
                        message = f"检测到您需要发送邮件，还缺少：{missing_info[0]}。{current_info_text}\n\n请提供{missing_info[0]}，我会立即为您发送邮件。"
                    else:
                        message = f"检测到您需要发送邮件，还缺少以下信息：\n• {chr(10).join('• ' + item for item in missing_info)}{current_info_text}\n\n请提供这些信息，我会立即为您发送邮件。"
                    
                    tools_used.append({
                        "tool": "email",
                        "parameters": {},
                        "result": {
                            "status": "missing_info",
                            "missing_fields": missing_info,
                            "current_info": current_info,
                            "message": message
                        }
                    })
                elif recipient_email:
                    # 发送邮件
                    logger.info(f"准备发送邮件: 收件人={recipient_email}, 主题={subject}")
                    result = await self.execute_tool("email", {
                        "sender": sender_email,
                        "auth_code": auth_code,
                        "recipient": recipient_email,
                        "subject": subject,
                        "content": content
                    })
                    logger.info(f"邮件发送结果: {result}")
                    
                    if result["success"]:
                        logger.info("邮件发送成功，添加到工具结果")
                        tools_used.append({
                            "tool": "email",
                            "parameters": {
                                "sender": sender_email,
                                "recipient": recipient_email,
                                "subject": subject,
                                "content": content
                            },
                            "result": {
                                "status": "success",
                                "message": f"邮件已成功发送至 {recipient_email}",
                                "details": {
                                    "sender": sender_email,
                                    "recipient": recipient_email,
                                    "subject": subject,
                                    "send_time": result["result"].get("send_time", ""),
                                    "content_length": len(content)
                                }
                            }
                        })
                    else:
                        logger.error(f"邮件发送失败: {result.get('error')}")
                        tools_used.append({
                            "tool": "email",
                            "parameters": {},
                            "result": {
                                "status": "error",
                                "message": f"邮件发送失败: {result.get('error', '未知错误')}",
                                "error": result.get('error', '邮件发送失败')
                            }
                        })
                else:
                    tools_used.append({
                        "tool": "email",
                        "parameters": {},
                        "result": {
                            "status": "error",
                            "error": "未找到有效的收件人邮箱地址"
                        }
                    })
                    
            except Exception as e:
                logger.error(f"邮件工具执行错误: {e}")
                tools_used.append({
                    "tool": "email",
                    "parameters": {},
                    "result": {
                        "status": "error",
                        "error": f"邮件处理异常: {str(e)}"
                    }
                })
        
        return tools_used

    async def test_email_detection(self):
        """测试邮件检测功能"""
        logger.info("开始测试邮件检测功能...")
        
        # 测试读取Result.txt文件
        email_info = self._read_result_file()
        logger.info(f"测试读取邮件信息: {email_info}")
        
        # 测试邮件关键词检测
        test_message = "发送邮件"
        logger.info(f"测试消息: {test_message}")
        
        tools_used = await self._detect_and_execute_tools(test_message, "")
        logger.info(f"检测到的工具: {tools_used}")
        
>>>>>>> 668af6a6
        return tools_used

    @retry(stop=stop_after_attempt(3), wait=wait_exponential(multiplier=1, min=4, max=10))
    async def _handle_chat_message(self, content: str) -> str:
        """处理聊天消息（带重试机制）"""
        try:
            logger.info(f"开始处理用户消息: {content[:50]}...")
            
            # 获取对话历史
            history = self.memory.chat_memory.messages
            
            # 检测并执行工具调用
            tools_used = await self._detect_and_execute_tools(content, "")
            
            # 构建完整的对话上下文
            context = ""
            for msg in history:
                if isinstance(msg, HumanMessage):
                    context += f"用户: {msg.content}\n"
                elif isinstance(msg, AIMessage):
                    context += f"助手: {msg.content}\n"
            
            # 添加工具信息到上下文
            tools_info = "可用工具:\n"
            for tool in self.get_available_tools():
                tools_info += f"- {tool['name']}: {tool['description']}\n"
            context += f"\n{tools_info}\n"
            
            # 如果有工具结果，添加到上下文中
            if tools_used:
                logger.info(f"工具执行结果: {tools_used}")
                context += "\n=== 工具执行结果 ===\n"
                for tool in tools_used:
                    if tool['tool'] == 'email':
                        result = tool['result']
                        if isinstance(result, dict):
                            if result.get('status') == 'success':
                                context += f"✅ 邮件发送成功！\n"
                                context += f"📧 收件人: {result.get('details', {}).get('recipient', '')}\n"
                                context += f"📌 主题: {result.get('details', {}).get('subject', '')}\n"
                                context += f"⏰ 发送时间: {result.get('details', {}).get('send_time', '')}\n"
                                context += f"📝 内容长度: {result.get('details', {}).get('content_length', 0)} 字符\n"
                            elif result.get('status') == 'missing_info':
                                context += f"❌ 邮件信息不完整: {result.get('message', '')}\n"
                            elif result.get('status') == 'error':
                                context += f"❌ 邮件发送失败: {result.get('error', '')}\n"
                        else:
                            context += f"邮件工具结果: {result}\n"
                    else:
                        context += f"- {tool['tool']}: {tool['result']}\n"
                context += "=== 工具执行结果结束 ===\n\n"
            
            # 添加当前用户消息
            context += f"用户: {content}\n助手:"
            
            # 记录完整上下文用于调试
            logger.info(f"传递给AI模型的上下文长度: {len(context)}")
            logger.info(f"上下文最后200字符: {context[-200:]}")
            
            # 构建包含工具结果的提示词
            system_prompt = """你是一个智能助手，可以使用各种工具来帮助用户。当用户询问需要工具支持的问题时，请基于工具执行结果来回答。

重要：请仔细查看工具执行结果部分，并根据结果提供准确的回答。

邮件处理规则：
1. 如果看到"✅ 邮件发送成功！"，请告知用户邮件已成功发送，并重复发送详情
2. 如果看到"❌ 邮件信息不完整"，请告知用户缺少哪些信息，并请求补充
3. 如果看到"❌ 邮件发送失败"，请告知用户发送失败的原因
4. 不要在没有工具执行结果的情况下假设邮件发送状态

请用友好、自然的语气回答，并确保回答与工具执行结果一致。"""
            
            # 调用聊天模型
            messages = [
                ("system", system_prompt),
                ("human", context)
            ]
            response = await self.chat_model.ainvoke(messages)
            ai_response = response.content
            
            # 保存到记忆
            self.memory.chat_memory.add_user_message(content)
            self.memory.chat_memory.add_ai_message(ai_response)
            
            logger.info(f"Agent响应成功: {ai_response[:50]}...")
            return ai_response
        except Exception as e:
            logger.error(f"Agent处理失败: {e}")
            logger.error(f"详细错误信息: {traceback.format_exc()}")
            raise  # 重新抛出异常以触发重试
    
    def clear_memory(self):
        """清空记忆"""
        self.memory.clear()
    
    def get_conversation_history(self) -> List[Dict[str, str]]:
        """获取对话历史"""
        return self._convert_memory_to_history()

    async def handle_command(self, command: IPCCommand) -> IPCResponse:
        """处理IPC命令"""
        try:
            if command.command == "message":
                # 先刷新会话内容
                await self._refresh_session_content()
                
                # 处理消息
                content = command.params.get("content", "")
                try:
                    result = await self._handle_chat_message(content)
                    return IPCResponse(
                        success=True,
                        data={"response": result},
                        error=None,
                        timestamp=datetime.now()
                    )
                except Exception as e:
                    logger.error(f"Agent处理消息失败: {e}")
                    return IPCResponse(
                        success=False,
                        data=None,
                        error=f"Agent处理失败: {str(e)}",
                        timestamp=datetime.now()
                    )
            
            elif command.command == "test_email":
                # 测试邮件检测功能
                try:
                    test_result = await self.test_email_detection()
                    return IPCResponse(
                        success=True,
                        data={"test_result": test_result},
                        error=None,
                        timestamp=datetime.now()
                    )
                except Exception as e:
                    logger.error(f"邮件检测测试失败: {e}")
                    return IPCResponse(
                        success=False,
                        data=None,
                        error=f"邮件检测测试失败: {str(e)}",
                        timestamp=datetime.now()
                    )
            
            else:
                return IPCResponse(
                    success=False,
                    data=None,
                    error=f"未知命令: {command.command}",
                    timestamp=datetime.now()
                )
        
        except Exception as e:
            logger.error(f"处理命令失败: {e}")
            return IPCResponse(
                success=False,
                data=None,
                error=str(e),
                timestamp=datetime.now()
            )

async def main():
    """主函数 - 作为独立进程运行"""
    import argparse
    
    # 解析命令行参数
    parser = argparse.ArgumentParser()
    parser.add_argument('--session-id', required=True, help='会话ID')
    parser.add_argument('--ipc-input', required=True, help='IPC输入管道文件路径')
    parser.add_argument('--ipc-output', required=True, help='IPC输出管道文件路径')
    parser.add_argument('--work-dir', required=True, help='工作目录')
    args = parser.parse_args()
    
    logging.basicConfig(
        level=logging.INFO,
        format='%(asctime)s - %(name)s - %(levelname)s - %(message)s'
    )
    
    processor = AgentProcessor()
    processor.current_session_id = args.session_id
    processor.ipc_input_file = args.ipc_input
    processor.ipc_output_file = args.ipc_output
    processor.work_dir = args.work_dir
    
    logger.info(f"Agent处理器进程启动: session_id={args.session_id}")
    
    # 初始化记忆系统
    await processor._init_memory_system()
    
    # 监听IPC输入文件
    try:
        while True:
            try:
                # 读取IPC输入文件
                if os.path.exists(processor.ipc_input_file):
                    with open(processor.ipc_input_file, 'r', encoding='utf-8') as f:
                        line = f.readline().strip()
                        if line:
                            try:
                                # 解析IPC命令
                                command_data = json.loads(line)
                                command = IPCCommand(**command_data)
                                
                                logger.info(f"收到命令: {command.command}")
                                
                                # 处理命令
                                response = await processor.handle_command(command)
                                
                                # 发送响应到输出文件
                                response_message = {
                                    "type": "response",
                                    "data": response.model_dump(),
                                    "timestamp": datetime.now().isoformat()
                                }
                                
                                with open(processor.ipc_output_file, 'a', encoding='utf-8') as out_f:
                                    out_f.write(json.dumps(response_message, ensure_ascii=False, default=str) + '\n')
                                    out_f.flush()
                                
                                # 清空输入文件
                                open(processor.ipc_input_file, 'w').close()
                                
                            except json.JSONDecodeError as e:
                                logger.error(f"JSON解析错误: {e}")
                            except Exception as e:
                                logger.error(f"处理命令失败: {e}")
                
                await asyncio.sleep(0.1)
                
            except Exception as e:
                logger.error(f"IPC循环错误: {e}")
                await asyncio.sleep(1)
    
    except KeyboardInterrupt:
        logger.info("接收到中断信号，正在停止...")
    except Exception as e:
        logger.error(f"主循环错误: {e}")
    finally:
        logger.info("Agent处理器进程结束")

if __name__ == "__main__":
    asyncio.run(main())<|MERGE_RESOLUTION|>--- conflicted
+++ resolved
@@ -501,7 +501,6 @@
         
         # 检测飞书日历同步需求
         calendar_keywords = ['日历', '日程', '飞书', 'feishu', '同步', '添加到日历', '创建日程', '安排时间']
-<<<<<<< HEAD
         # 新增：检测用户输入是否为具体日程内容
         is_concrete_calendar = False
         import re
@@ -532,12 +531,6 @@
                     r'进行(.+?)(?=\s|$)',  # 进行面试
                     r'参加(.+?)(?=\s|$)',  # 参加会议
                 ]
-=======
-        if any(keyword in user_message.lower() for keyword in calendar_keywords):
-            try:
-                # 默认使用项目根目录的Result.txt文件
-                result_file_path = "Result.txt"
->>>>>>> 668af6a6
                 
                 for pattern in action_patterns:
                     match = re.search(pattern, user_message)
@@ -545,7 +538,6 @@
                         title = match.group(1).strip()
                         break
                 
-<<<<<<< HEAD
                 # 方法2：如果方法1没找到，提取句子的最后部分（通常是活动名称）
                 if not title:
                     # 移除时间相关词汇
@@ -621,17 +613,8 @@
                     "parameters": {"result_file_path": result_file_path},
                     "result": "未检测到可添加的日程，请补充日程信息：标题、时间、提醒。例如：标题：实习，时间：7月20日10:00-12:00，提醒：是"
                 })
-=======
-                result = await self.execute_tool("feishu_calendar", {"result_file_path": result_file_path})
-                if result["success"]:
-                    tools_used.append({
-                        "tool": "feishu_calendar",
-                        "parameters": {"result_file_path": result_file_path},
-                        "result": result["result"]
-                    })
-            except Exception as e:
-                logger.error(f"飞书日历工具执行错误: {e}")
-        
+
+                
         # 检测邮件发送需求
         email_keywords = ['邮件', 'email', '发送邮件', '发邮件', '邮件发送', '寄邮件', '写邮件']
         
@@ -879,7 +862,6 @@
         tools_used = await self._detect_and_execute_tools(test_message, "")
         logger.info(f"检测到的工具: {tools_used}")
         
->>>>>>> 668af6a6
         return tools_used
 
     @retry(stop=stop_after_attempt(3), wait=wait_exponential(multiplier=1, min=4, max=10))
