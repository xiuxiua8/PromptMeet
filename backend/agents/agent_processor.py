"""
Agent 处理器
基于 agents/agent_processor.py，作为独立子进程运行
"""

import sys
import os
import json
import asyncio
import logging
import requests
from datetime import datetime
from typing import Dict, Any, Optional, List
from dotenv import load_dotenv
from pathlib import Path
import traceback
from pydantic import SecretStr

# 添加项目根目录到路径
sys.path.append(os.path.dirname(os.path.dirname(os.path.abspath(__file__))))

from langchain_openai import ChatOpenAI, OpenAIEmbeddings
from langchain.memory import ConversationBufferMemory
from langchain_core.documents import Document
from langchain_community.vectorstores import FAISS
from langchain.chains import ConversationalRetrievalChain
from langchain.schema import HumanMessage, AIMessage

# 工具导入
from tools.manager import ToolManager
from models.data_models import IPCMessage, IPCCommand, IPCResponse
from config import settings

# 重试机制导入
from tenacity import retry, stop_after_attempt, wait_exponential

logger = logging.getLogger(__name__)


class AgentProcessor:
    """Agent处理器"""

    def __init__(self):
        self.running = False
        self.current_session_id = None
<<<<<<< HEAD

=======
        
        # IPC通信文件路径
        self.ipc_input_file = None
        self.ipc_output_file = None
        self.work_dir = None
        
>>>>>>> 8dda5a9d
        # 记忆系统组件
        self.vector_db: Optional[FAISS] = None
        self.qa_chain: Optional[ConversationalRetrievalChain] = None
        self.meeting_content: List[str] = []

        # 主服务API配置
        self.api_base_url = "http://localhost:8000"

        # 初始化LLM和Agent
        api_key = SecretStr(settings.DEEPSEEK_API_KEY)
        base_url = settings.DEEPSEEK_API_BASE
        
        self.llm = ChatOpenAI(
<<<<<<< HEAD
            temperature=0.2,
            model="gpt-3.5-turbo",
            openai_api_key=os.getenv("OPENAI_API_KEY"),
=======
            api_key=api_key,
            base_url=base_url,
            model=settings.DEEPSEEK_MODEL,
            temperature=settings.DEEPSEEK_TEMPERATURE,
            streaming=True,
            timeout=60,  # 增加超时时间
            max_retries=3  # 增加重试次数
>>>>>>> 8dda5a9d
        )

        # 初始化嵌入模型
<<<<<<< HEAD
        self.embeddings = OpenAIEmbeddings(openai_api_key=os.getenv("OPENAI_API_KEY"))

        self.tools = [TimeTool(), SummaryTool()]

=======
        openai_api_key = SecretStr(settings.OPENAI_API_KEY)
        
        self.embeddings = OpenAIEmbeddings(
            api_key=openai_api_key
        )
        
        # 工具管理器
        self.tool_manager = ToolManager()
        
>>>>>>> 8dda5a9d
        # 配置记忆系统
        self.memory = ConversationBufferMemory(
            memory_key="chat_history",
            return_messages=True,
<<<<<<< HEAD
            output_key="output",  # 或 "output"，取决于你的Agent链路实际返回的key
        )

        self.agent = initialize_agent(
            tools=self.tools,
            llm=self.llm,
            agent=AgentType.CHAT_CONVERSATIONAL_REACT_DESCRIPTION,
            verbose=True,
            memory=self.memory,
            handle_parsing_errors=True,
            output_key="output",
        )

        # IPC通信文件路径
        self.ipc_input_file = None
        self.ipc_output_file = None
        self.work_dir = None

=======
            output_key="output",
        )
        
        # 直接使用LLM进行对话，不使用agent框架
        self._chat_model = None
        self.waiting_for_calendar_info = False  # 新增：标记是否等待用户补全日程信息
        self.calendar_info_buffer = {}         # 新增：临时存储用户补全信息
    
    @property
    def chat_model(self):
        """获取聊天模型"""
        if self._chat_model is None:
            self._chat_model = self.llm
        return self._chat_model
    
    def get_available_tools(self):
        """获取可用工具列表"""
        return self.tool_manager.get_available_tools()
    
    async def execute_tool(self, tool_name: str, parameters: dict):
        """执行工具"""
        result = await self.tool_manager.execute_tool(tool_name, parameters)
        return {
            "tool_name": result.tool_name,
            "result": result.result,
            "success": result.success,
            "error": result.error
        }
    
    def _convert_messages_to_dict(self, messages: List) -> List[Dict[str, str]]:
        """转换消息为字典格式"""
        result = []
        for msg in messages:
            if isinstance(msg, HumanMessage):
                result.append({"role": "user", "content": msg.content})
            elif isinstance(msg, AIMessage):
                result.append({"role": "assistant", "content": msg.content})
        return result
    
    def _convert_memory_to_history(self) -> List[Dict[str, str]]:
        """获取对话历史"""
        history = self.memory.chat_memory.messages
        return self._convert_messages_to_dict(history)
    
>>>>>>> 8dda5a9d
    async def _init_memory_system(self):
        """初始化记忆系统"""
        try:
            # 尝试加载现有的向量数据库
            if not self.work_dir:
                raise ValueError("work_dir未设置")
            vector_db_path = Path(self.work_dir) / "vector_db"
            if vector_db_path.exists():
                logger.info("加载现有向量数据库...")
                self.vector_db = FAISS.load_local(str(vector_db_path), self.embeddings)
            else:
                logger.info("创建新的向量数据库...")
                # 创建一个包含默认文档的向量数据库
                default_doc = Document(
                    page_content="这是一个默认文档，用于初始化向量数据库。"
                )
                self.vector_db = FAISS.from_documents([default_doc], self.embeddings)
                # 保存初始数据库
<<<<<<< HEAD
                self.vector_db.save_local(str(vector_db_path))

            # 构建问答链
            self.qa_chain = ConversationalRetrievalChain.from_llm(
                llm=self.llm,
                retriever=self.vector_db.as_retriever(),
                memory=self.memory,
                return_source_documents=True,
            )

=======
                if self.vector_db is not None:
                    self.vector_db.save_local(str(vector_db_path))
            
            # 构建问答链
            if self.vector_db is not None:
                self.qa_chain = ConversationalRetrievalChain.from_llm(
                    llm=self.llm,
                    retriever=self.vector_db.as_retriever(),
                    memory=self.memory,
                    return_source_documents=True
                )
            
>>>>>>> 8dda5a9d
            logger.info("记忆系统初始化完成")

        except Exception as e:
            logger.error(f"初始化记忆系统失败: {e}")
            # 如果失败，尝试创建一个最小的向量数据库
            try:
                default_doc = Document(page_content="初始化文档")
                self.vector_db = FAISS.from_documents([default_doc], self.embeddings)
                logger.info("使用备用方法创建向量数据库成功")
            except Exception as e2:
                logger.error(f"备用方法也失败: {e2}")
                self.vector_db = None

    async def _add_meeting_content(self, content: str):
        """添加会议内容到记忆系统"""
        try:
            if not content.strip():
                return

            # 检查向量数据库是否可用
            if self.vector_db is None:
                logger.warning("向量数据库未初始化，无法添加内容")
                return

            # 添加到会议内容列表
            self.meeting_content.append(content)

            # 创建文档
            doc = Document(page_content=content)

            # 添加到向量数据库
            self.vector_db.add_documents([doc])

            # 保存向量数据库
<<<<<<< HEAD
            vector_db_path = self.work_dir / "vector_db"
            self.vector_db.save_local(str(vector_db_path))

=======
            if not self.work_dir:
                raise ValueError("work_dir未设置")
            vector_db_path = Path(self.work_dir) / "vector_db"
            if self.vector_db is not None:
                self.vector_db.save_local(str(vector_db_path))
            
>>>>>>> 8dda5a9d
            logger.info(f"已添加会议内容到记忆系统: {content[:50]}...")

        except Exception as e:
            logger.error(f"添加会议内容失败: {e}")

    async def _query_memory(self, question: str) -> str:
        """查询记忆系统"""
        try:
            if not self.qa_chain:
                return "记忆系统未初始化"

            if self.vector_db is None:
                return "向量数据库未初始化"

            # 执行查询
            result = self.qa_chain.invoke({"question": question})
            logger.info("=" * 100)
            logger.info(f"result: {result}")
            logger.info("=" * 100)

            # 获取答案和来源
            answer = result.get("answer", "")
            source_docs = result.get("source_documents", [])

            # 构建响应
            response = f"答案：{answer}"

            if source_docs:
                response += "\n\n来源："
                for i, doc in enumerate(source_docs[:3], 1):  # 最多显示3个来源
                    response += f"\n{i}. {doc.page_content[:100]}..."

            return response

        except Exception as e:
            logger.error(f"查询记忆系统失败: {e}")
            return f"查询失败: {str(e)}"

    async def _refresh_session_content(self):
        """刷新会话内容 - 从主服务获取最新转录数据"""
        try:
            logger.info(f"刷新会话 {self.current_session_id} 的内容...")

            # 获取会话数据
            response = requests.get(
                f"{self.api_base_url}/api/sessions/{self.current_session_id}"
            )
            if response.status_code == 200:
                session_data = response.json()
                if session_data.get("success"):
                    session = session_data["session"]
                    transcript_segments = session.get("transcript_segments", [])

                    # 合并转录文本
                    if transcript_segments:
                        transcript_text = ""
                        for segment in transcript_segments:
                            transcript_text += segment.get("text", "") + "\n"

                        if transcript_text.strip():
                            logger.info(f"获取到转录文本，长度: {len(transcript_text)}")
                            # 添加到记忆系统
                            await self._add_meeting_content(transcript_text)

                    logger.info(
                        f"会话内容刷新完成，当前内容片段数: {len(self.meeting_content)}"
                    )
                else:
                    logger.error(f"获取会话数据失败: {session_data}")
            else:
                logger.error(f"API请求失败: {response.status_code}")

        except Exception as e:
            logger.error(f"刷新会话内容失败: {e}")

<<<<<<< HEAD
    # async def _handle_chat_message(self, content: str) -> Dict[str, Any]:
    #     """处理聊天消息"""
    #     try:
    #         # 普通对话，先查询记忆系统，然后使用Agent
    #         memory_response = ""
    #         if self.meeting_content:  # 如果有会议内容，先查询记忆
    #             memory_response = await self._query_memory(content)

    #         # 使用Agent处理
    #         try:
    #             agent_response = await self.agent.ainvoke({"input": content})
    #             # 处理不同的响应格式
    #             if isinstance(agent_response, dict):
    #                 agent_output = agent_response.get("output", str(agent_response))
    #             else:
    #                 agent_output = str(agent_response)
    #         except Exception as e:
    #             logger.error(f"Agent处理失败: {e}")
    #             agent_output = f"Agent处理失败: {str(e)}"

    #         # 组合响应
    #         if memory_response and memory_response != "记忆系统未初始化" and memory_response != "向量数据库未初始化":
    #             final_response = f"{memory_response}\n\n---\n\nAgent回答：{agent_output}"
    #         else:
    #             final_response = agent_output

    #         return {
    #             "success": True,
    #             "response": final_response,
    #             "timestamp": datetime.now().isoformat()
    #         }
    #     except Exception as e:
    #         logger.error(f"处理聊天消息失败: {e}")
    #         return {
    #             "success": False,
    #             "error": str(e),
    #             "timestamp": datetime.now().isoformat()
    #         }
    async def _handle_chat_message(self, content: str) -> Dict[str, Any]:
        try:
            memory_response = ""
            if self.meeting_content:
                memory_response = await self._query_memory(content)
            try:
                agent_response = await self.agent.ainvoke({"input": content})
                logger.info(
                    f"agent_response type: {type(agent_response)}, value: {agent_response}"
                )
                # 兼容dict和对象
                if isinstance(agent_response, dict):
                    agent_output = (
                        agent_response.get("output")
                        or agent_response.get("answer")
                        or agent_response.get("action_input")
                        or agent_response.get("result")
                        or next(iter(agent_response.values()), None)
                        or str(agent_response)
                    )
                else:
                    # 兼容LangChain AgentFinish/AgentAction等对象
                    agent_output = (
                        getattr(agent_response, "output", None)
                        or getattr(agent_response, "answer", None)
                        or getattr(agent_response, "action_input", None)
                        or getattr(agent_response, "result", None)
                        or str(agent_response)
                    )
            except Exception as e:
                logger.error(f"Agent处理失败: {e}")
                logger.error(traceback.format_exc())
                agent_output = f"Agent处理失败: {str(e)}"
            if memory_response and memory_response not in [
                "记忆系统未初始化",
                "向量数据库未初始化",
            ]:
                final_response = (
                    f"{memory_response}\n\n---\n\nAgent回答：{agent_output}"
                )
            else:
                final_response = agent_output
            return {
                "success": True,
                "response": final_response,
                "timestamp": datetime.now().isoformat(),
            }
        except Exception as e:
            logger.error(f"处理聊天消息失败: {e}")
            return {
                "success": False,
                "error": str(e),
                "timestamp": datetime.now().isoformat(),
            }
=======
    async def _detect_and_execute_tools(self, user_message: str, ai_response: str) -> List[Dict[str, Any]]:
        """检测并执行工具调用"""
        tools_used = []
        
        # 检测时间查询 - 更精确的检测
        time_keywords = ['时间', '几点', '日期']
        weather_keywords = ['天气', '温度', '气温', '下雨', '晴天', '阴天']
        food_keywords = ['吃', '喝', '饭', '菜', '餐', '食']
        emotion_keywords = ['心情', '感觉', '情绪', '开心', '难过', '高兴']
        
        # 检查是否包含各种上下文关键词
        has_weather_context = any(keyword in user_message.lower() for keyword in weather_keywords)
        has_food_context = any(keyword in user_message.lower() for keyword in food_keywords)
        has_emotion_context = any(keyword in user_message.lower() for keyword in emotion_keywords)
        
        # 检查是否包含时间查询关键词
        has_time_keywords = any(keyword in user_message.lower() for keyword in time_keywords)
        
        # 检查是否以"今天"开头但不包含其他上下文
        starts_with_today = user_message.lower().startswith('今天')
        has_other_context = has_weather_context or has_food_context or has_emotion_context
        
        if has_time_keywords or (starts_with_today and not has_other_context):
            try:
                result = await self.execute_tool("time", {})
                if result["success"]:
                    msg = result["result"].get("message") or result["result"]
                    tools_used.append({
                        "tool": "time",
                        "parameters": {},
                        "result": msg
                    })
            except Exception as e:
                logger.error(f"时间工具执行错误: {e}")
        
        # 检测天气查询
        if has_weather_context:
            try:
                # 提取城市名（简化版本）
                import re
                city_pattern = r'([北京|上海|广州|深圳|杭州|南京|成都|武汉|西安|重庆|天津|青岛|大连|厦门|苏州|无锡|宁波|长沙|郑州|济南|哈尔滨|沈阳|长春|石家庄|太原|呼和浩特|合肥|福州|南昌|南宁|海口|贵阳|昆明|拉萨|兰州|西宁|银川|乌鲁木齐]+)'
                matches = re.findall(city_pattern, user_message)
                if matches:
                    city = matches[0]
                    result = await self.execute_tool("weather", {"city": city})
                    if result["success"]:
                        tools_used.append({
                            "tool": "weather",
                            "parameters": {"city": city},
                            "result": result["result"]
                        })
            except Exception as e:
                logger.error(f"天气工具执行错误: {e}")
        
        # 检测计算器调用
        if any(keyword in user_message.lower() for keyword in ['计算', '算', '等于', '+', '-', '*', '/']):
            try:
                import re
                # 改进的数学表达式匹配模式
                math_pattern = r'(\d+[\+\-\*\/\s\(\)\d\.]+)'
                matches = re.findall(math_pattern, user_message)
                if matches:
                    expression = matches[0].strip()
                    result = await self.execute_tool("calculator", {"expression": expression})
                    if result["success"]:
                        tools_used.append({
                            "tool": "calculator",
                            "parameters": {"expression": expression},
                            "result": result["result"]
                        })
            except Exception as e:
                logger.error(f"计算器工具执行错误: {e}")
        
        # 检测翻译需求
        if any(keyword in user_message.lower() for keyword in ['翻译', 'translate', '英文', '中文', '日文', '韩文', '法文', '德文', '西班牙文', '俄文']):
            try:
                import re
                
                # 检测目标语言
                target_lang = "en"  # 默认翻译为英文
                if any(lang in user_message.lower() for lang in ['中文', '汉语', 'chinese']):
                    target_lang = "zh"
                elif any(lang in user_message.lower() for lang in ['日文', '日语', 'japanese']):
                    target_lang = "ja"
                elif any(lang in user_message.lower() for lang in ['韩文', '韩语', 'korean']):
                    target_lang = "ko"
                elif any(lang in user_message.lower() for lang in ['法文', '法语', 'french']):
                    target_lang = "fr"
                elif any(lang in user_message.lower() for lang in ['德文', '德语', 'german']):
                    target_lang = "de"
                elif any(lang in user_message.lower() for lang in ['西班牙文', '西班牙语', 'spanish']):
                    target_lang = "es"
                elif any(lang in user_message.lower() for lang in ['俄文', '俄语', 'russian']):
                    target_lang = "ru"
                
                # 提取要翻译的文本（在引号中的内容）
                text_pattern = r'["""]([^"""]+)["""]'
                matches = re.findall(text_pattern, user_message)
                
                if matches:
                    text_to_translate = matches[0]
                    result = await self.execute_tool("translate", {
                        "text": text_to_translate,
                        "target_lang": target_lang
                    })
                    if result["success"]:
                        tools_used.append({
                            "tool": "translate",
                            "parameters": {
                                "text": text_to_translate,
                                "target_lang": target_lang
                            },
                            "result": result["result"]
                        })
            except Exception as e:
                logger.error(f"翻译工具执行错误: {e}")
        
        # 检测网络搜索需求
        if any(keyword in user_message.lower() for keyword in ['搜索', '查找', '查询', 'search', '查找', '了解', '联网', '上网']):
            try:
                import re
                
                # 提取搜索关键词
                # 移除常见的搜索指示词
                search_query = user_message
                search_indicators = ['搜索', '查找', '查询', 'search', '查找', '了解', '什么是', '什么是', '如何', '怎么']
                
                for indicator in search_indicators:
                    search_query = search_query.replace(indicator, '').strip()
                
                # 如果搜索查询不为空，执行搜索
                if search_query and len(search_query) > 2:
                    result = await self.execute_tool("web_search", {"query": search_query})
                    if result["success"]:
                        tools_used.append({
                            "tool": "web_search",
                            "parameters": {"query": search_query},
                            "result": result["result"]
                        })
            except Exception as e:
                logger.error(f"网络搜索工具执行错误: {e}")
        
        # 检测摘要生成 - 更全面的关键词检测
        summary_keywords = ['摘要', '总结', '概括', 'summary', '生成摘要', '生成总结', '帮我生成', '做一个摘要', '做一个总结']
        if any(keyword in user_message.lower() for keyword in summary_keywords):
            try:
                # 获取会议内容，如果没有内容则使用默认文本
                if self.meeting_content:
                    content = "\n".join(self.meeting_content[-5:])  # 最近5个片段
                else:
                    content = "这是一个测试会议内容，用于演示摘要生成功能。会议讨论了项目进展、技术方案和下一步计划。"
                
                result = await self.execute_tool("summary", {"text": content})
                if result["success"]:
                    tools_used.append({
                        "tool": "summary",
                        "parameters": {"text": content},
                        "result": result["result"]
                    })
            except Exception as e:
                logger.error(f"摘要工具执行错误: {e}")
        
        # 检测飞书日历同步需求
        calendar_keywords = ['日历', '日程', '飞书', 'feishu', '同步', '添加到日历', '创建日程', '安排时间']
        # 新增：检测用户输入是否为具体日程内容
        is_concrete_calendar = False
        import re
        # 简单判断：包含“时间”、“标题”或常见日期时间表达
        if re.search(r'(标题|时间|提醒|\d{1,2}月\d{1,2}日|\d{4}-\d{1,2}-\d{1,2}|上午|下午|全天|点|:)', user_message):
            is_concrete_calendar = True
        if is_concrete_calendar:
            # 直接解析用户输入并调用feishu_calendar（manual_task参数）
            title = ''
            time_str = ''
            remind = ''
            m_title = re.search(r'标题[:：]?([\S ]+?)(,|，|$)', user_message)
            m_time = re.search(r'时间[:：]?([\S ]+?)(,|，|$)', user_message)
            m_remind = re.search(r'提醒[:：]?([\S ]+?)(,|，|$)', user_message)
            if m_title:
                title = m_title.group(1).strip()
            if m_time:
                time_str = m_time.group(1).strip()
            if m_remind:
                remind = m_remind.group(1).strip()
            # 若没显式"标题"，用整句或默认
            if not title:
                # 尝试从句子中提取更合适的标题
                # 方法1：提取"要"、"去"、"进行"等动词后面的内容
                action_patterns = [
                    r'要(.+?)(?=\s|$)',  # 要实习
                    r'去(.+?)(?=\s|$)',  # 去开会
                    r'进行(.+?)(?=\s|$)',  # 进行面试
                    r'参加(.+?)(?=\s|$)',  # 参加会议
                ]
                
                for pattern in action_patterns:
                    match = re.search(pattern, user_message)
                    if match:
                        title = match.group(1).strip()
                        break
                
                # 方法2：如果方法1没找到，提取句子的最后部分（通常是活动名称）
                if not title:
                    # 移除时间相关词汇
                    time_keywords = ['明天', '后天', '下周一', '下周二', '下周三', '下周四', '下周五', '下周六', '下周日', 
                                   '上午', '下午', '晚上', '早上', '中午', '全天', '点', ':', '：', '到', '开始', '结束',
                                   '八', '九', '十', '十一', '十二', '一', '二', '三', '四', '五', '六', '七']
                    
                    potential_title = user_message.strip()
                    for keyword in time_keywords:
                        potential_title = potential_title.replace(keyword, '')
                    
                    # 清理多余的空格和标点
                    potential_title = re.sub(r'\s+', ' ', potential_title).strip()
                    potential_title = re.sub(r'^[，,、\s]+|[，,、\s]+$', '', potential_title)
                    
                    # 如果清理后还有内容，使用它作为标题
                    if potential_title and len(potential_title) > 1:
                        title = potential_title
                    else:
                        # 如果清理后没有合适内容，使用原句子的最后部分
                        title = user_message.strip().split('，')[-1].split(',')[-1].strip()
            if not time_str:
                # 尝试提取时间表达
                m_time2 = re.search(r'(\d{1,2}月\d{1,2}日.*?)(?:，|,|$)', user_message)
                if m_time2:
                    time_str = m_time2.group(1)
                else:
                    # 尝试提取其他时间表达
                    time_patterns = [
                        r'(明天.*?点.*?到.*?点)',  # 明天早上八点开始到十二点
                        r'(后天.*?点.*?到.*?点)',  # 后天上午10点到12点
                        r'(下.*?.*?点.*?到.*?点)',  # 下周一上午9点面试
                        r'(明天.*?点)',  # 明天下午2点
                        r'(后天.*?点)',  # 后天上午10点
                        r'(下.*?.*?点)',  # 下周一上午9点
                        r'(\d{1,2}点.*?到.*?\d{1,2}点)',  # 八点开始到十二点
                        r'(\d{1,2}:\d{2}.*?到.*?\d{1,2}:\d{2})',  # 8:00到12:00
                    ]
                    for pattern in time_patterns:
                        m_time3 = re.search(pattern, user_message)
                        if m_time3:
                            time_str = m_time3.group(1)
                            break
            manual_task = {"title": title, "deadline": time_str, "remind": remind}
            result = await self.execute_tool("feishu_calendar", {"manual_task": manual_task})
            tools_used.append({
                "tool": "feishu_calendar",
                "parameters": {"manual_task": manual_task},
                "result": getattr(result, 'result', result)
            })
            return tools_used
        # 只有明确“发送日程”等指令且没有具体日程输入时才读Result.txt
        if any(keyword in user_message.lower() for keyword in calendar_keywords):
            result_file_path = os.path.join("backend", "agents", "temp", "Result.txt")
            import re
            file_pattern = r'文件[：:]\s*([^\s]+)'
            file_match = re.search(file_pattern, user_message)
            if file_match:
                result_file_path = file_match.group(1)
            result = await self.execute_tool("feishu_calendar", {"result_file_path": result_file_path})
            if result["success"] and result["result"].get("total_tasks", 0) > 0:
                tools_used.append({
                    "tool": "feishu_calendar",
                    "parameters": {"result_file_path": result_file_path},
                    "result": f"已自动为你添加日程到飞书日历！详情：{result['result']}"
                })
                self.waiting_for_calendar_info = False
                self.calendar_info_buffer = {}
            else:
                self.waiting_for_calendar_info = True
                tools_used.append({
                    "tool": "feishu_calendar",
                    "parameters": {"result_file_path": result_file_path},
                    "result": "未检测到可添加的日程，请补充日程信息：标题、时间、提醒。例如：标题：实习，时间：7月20日10:00-12:00，提醒：是"
                })
        return tools_used

    @retry(stop=stop_after_attempt(3), wait=wait_exponential(multiplier=1, min=4, max=10))
    async def _handle_chat_message(self, content: str) -> str:
        """处理聊天消息（带重试机制）"""
        try:
            logger.info(f"开始处理用户消息: {content[:50]}...")
            
            # 获取对话历史
            history = self.memory.chat_memory.messages
            
            # 检测并执行工具调用
            tools_used = await self._detect_and_execute_tools(content, "")
            
            # 构建完整的对话上下文
            context = ""
            for msg in history:
                if isinstance(msg, HumanMessage):
                    context += f"用户: {msg.content}\n"
                elif isinstance(msg, AIMessage):
                    context += f"助手: {msg.content}\n"
            
            # 添加工具信息到上下文
            tools_info = "可用工具:\n"
            for tool in self.get_available_tools():
                tools_info += f"- {tool['name']}: {tool['description']}\n"
            context += f"\n{tools_info}\n"
            
            # 如果有工具结果，添加到上下文中
            if tools_used:
                context += "\n工具执行结果:\n"
                for tool in tools_used:
                    context += f"- {tool['tool']}: {tool['result']}\n"
                context += "\n"
            
            # 添加当前用户消息
            context += f"用户: {content}\n助手:"
            
            # 构建包含工具结果的提示词
            system_prompt = """你是一个智能助手，可以使用各种工具来帮助用户。当用户询问需要工具支持的问题时，请基于工具执行结果来回答。

如果检测到用户需要工具支持（如查询时间、生成摘要等），请使用工具结果来提供准确的回答。

请用友好、自然的语气回答，并在适当时候使用工具结果。"""
            
            # 调用聊天模型
            messages = [
                ("system", system_prompt),
                ("human", context)
            ]
            response = await self.chat_model.ainvoke(messages)
            ai_response = response.content
            
            # 保存到记忆
            self.memory.chat_memory.add_user_message(content)
            self.memory.chat_memory.add_ai_message(ai_response)
            
            logger.info(f"Agent响应成功: {ai_response[:50]}...")
            return ai_response
        except Exception as e:
            logger.error(f"Agent处理失败: {e}")
            logger.error(f"详细错误信息: {traceback.format_exc()}")
            raise  # 重新抛出异常以触发重试
    
    def clear_memory(self):
        """清空记忆"""
        self.memory.clear()
    
    def get_conversation_history(self) -> List[Dict[str, str]]:
        """获取对话历史"""
        return self._convert_memory_to_history()
>>>>>>> 8dda5a9d

    async def handle_command(self, command: IPCCommand) -> IPCResponse:
        """处理IPC命令"""
        try:
            if command.command == "message":
                # 先刷新会话内容
                await self._refresh_session_content()

                # 处理消息
                content = command.params.get("content", "")
<<<<<<< HEAD
                result = await self._handle_chat_message(content)

                return IPCResponse(
                    success=result["success"],
                    data=result,
                    error=result.get("error"),
                    timestamp=datetime.now(),
                )

=======
                try:
                    result = await self._handle_chat_message(content)
                    return IPCResponse(
                        success=True,
                        data={"response": result},
                        error=None,
                        timestamp=datetime.now()
                    )
                except Exception as e:
                    logger.error(f"Agent处理消息失败: {e}")
                    return IPCResponse(
                        success=False,
                        data=None,
                        error=f"Agent处理失败: {str(e)}",
                        timestamp=datetime.now()
                    )
            
>>>>>>> 8dda5a9d
            else:
                return IPCResponse(
                    success=False,
                    data=None,
                    error=f"未知命令: {command.command}",
                    timestamp=datetime.now(),
                )

        except Exception as e:
            logger.error(f"处理命令失败: {e}")
<<<<<<< HEAD
            return IPCResponse(success=False, error=str(e), timestamp=datetime.now())

=======
            return IPCResponse(
                success=False,
                data=None,
                error=str(e),
                timestamp=datetime.now()
            )
>>>>>>> 8dda5a9d

async def main():
    """主函数 - 作为独立进程运行"""
    import argparse

    # 解析命令行参数
    parser = argparse.ArgumentParser()
    parser.add_argument("--session-id", required=True, help="会话ID")
    parser.add_argument("--ipc-input", required=True, help="IPC输入管道文件路径")
    parser.add_argument("--ipc-output", required=True, help="IPC输出管道文件路径")
    parser.add_argument("--work-dir", required=True, help="工作目录")
    args = parser.parse_args()

    logging.basicConfig(
        level=logging.INFO,
        format="%(asctime)s - %(name)s - %(levelname)s - %(message)s",
    )

    processor = AgentProcessor()
    processor.current_session_id = args.session_id
    processor.ipc_input_file = args.ipc_input
    processor.ipc_output_file = args.ipc_output
    processor.work_dir = args.work_dir

    logger.info(f"Agent处理器进程启动: session_id={args.session_id}")

    # 初始化记忆系统
    await processor._init_memory_system()

    # 监听IPC输入文件
    try:
        while True:
            try:
                # 读取IPC输入文件
                if os.path.exists(processor.ipc_input_file):
                    with open(processor.ipc_input_file, "r", encoding="utf-8") as f:
                        line = f.readline().strip()
                        if line:
                            try:
                                # 解析IPC命令
                                command_data = json.loads(line)
                                command = IPCCommand(**command_data)

                                logger.info(f"收到命令: {command.command}")

                                # 处理命令
                                response = await processor.handle_command(command)

                                # 发送响应到输出文件
                                response_message = {
                                    "type": "response",
                                    "data": response.model_dump(),
                                    "timestamp": datetime.now().isoformat(),
                                }

                                with open(
                                    processor.ipc_output_file, "a", encoding="utf-8"
                                ) as out_f:
                                    out_f.write(
                                        json.dumps(
                                            response_message,
                                            ensure_ascii=False,
                                            default=str,
                                        )
                                        + "\n"
                                    )
                                    out_f.flush()

                                # 清空输入文件
                                open(processor.ipc_input_file, "w").close()

                            except json.JSONDecodeError as e:
                                logger.error(f"JSON解析错误: {e}")
                            except Exception as e:
                                logger.error(f"处理命令失败: {e}")

                await asyncio.sleep(0.1)

            except Exception as e:
                logger.error(f"IPC循环错误: {e}")
                await asyncio.sleep(1)

    except KeyboardInterrupt:
        logger.info("接收到中断信号，正在停止...")
    except Exception as e:
        logger.error(f"主循环错误: {e}")
    finally:
        logger.info("Agent处理器进程结束")


if __name__ == "__main__":
    asyncio.run(main())<|MERGE_RESOLUTION|>--- conflicted
+++ resolved
@@ -36,41 +36,31 @@
 
 logger = logging.getLogger(__name__)
 
-
 class AgentProcessor:
     """Agent处理器"""
-
+    
     def __init__(self):
         self.running = False
         self.current_session_id = None
-<<<<<<< HEAD
-
-=======
         
         # IPC通信文件路径
         self.ipc_input_file = None
         self.ipc_output_file = None
         self.work_dir = None
         
->>>>>>> 8dda5a9d
         # 记忆系统组件
         self.vector_db: Optional[FAISS] = None
         self.qa_chain: Optional[ConversationalRetrievalChain] = None
         self.meeting_content: List[str] = []
-
+        
         # 主服务API配置
         self.api_base_url = "http://localhost:8000"
-
+        
         # 初始化LLM和Agent
         api_key = SecretStr(settings.DEEPSEEK_API_KEY)
         base_url = settings.DEEPSEEK_API_BASE
         
         self.llm = ChatOpenAI(
-<<<<<<< HEAD
-            temperature=0.2,
-            model="gpt-3.5-turbo",
-            openai_api_key=os.getenv("OPENAI_API_KEY"),
-=======
             api_key=api_key,
             base_url=base_url,
             model=settings.DEEPSEEK_MODEL,
@@ -78,16 +68,9 @@
             streaming=True,
             timeout=60,  # 增加超时时间
             max_retries=3  # 增加重试次数
->>>>>>> 8dda5a9d
         )
-
+        
         # 初始化嵌入模型
-<<<<<<< HEAD
-        self.embeddings = OpenAIEmbeddings(openai_api_key=os.getenv("OPENAI_API_KEY"))
-
-        self.tools = [TimeTool(), SummaryTool()]
-
-=======
         openai_api_key = SecretStr(settings.OPENAI_API_KEY)
         
         self.embeddings = OpenAIEmbeddings(
@@ -97,31 +80,10 @@
         # 工具管理器
         self.tool_manager = ToolManager()
         
->>>>>>> 8dda5a9d
         # 配置记忆系统
         self.memory = ConversationBufferMemory(
             memory_key="chat_history",
             return_messages=True,
-<<<<<<< HEAD
-            output_key="output",  # 或 "output"，取决于你的Agent链路实际返回的key
-        )
-
-        self.agent = initialize_agent(
-            tools=self.tools,
-            llm=self.llm,
-            agent=AgentType.CHAT_CONVERSATIONAL_REACT_DESCRIPTION,
-            verbose=True,
-            memory=self.memory,
-            handle_parsing_errors=True,
-            output_key="output",
-        )
-
-        # IPC通信文件路径
-        self.ipc_input_file = None
-        self.ipc_output_file = None
-        self.work_dir = None
-
-=======
             output_key="output",
         )
         
@@ -166,7 +128,6 @@
         history = self.memory.chat_memory.messages
         return self._convert_messages_to_dict(history)
     
->>>>>>> 8dda5a9d
     async def _init_memory_system(self):
         """初始化记忆系统"""
         try:
@@ -180,23 +141,9 @@
             else:
                 logger.info("创建新的向量数据库...")
                 # 创建一个包含默认文档的向量数据库
-                default_doc = Document(
-                    page_content="这是一个默认文档，用于初始化向量数据库。"
-                )
+                default_doc = Document(page_content="这是一个默认文档，用于初始化向量数据库。")
                 self.vector_db = FAISS.from_documents([default_doc], self.embeddings)
                 # 保存初始数据库
-<<<<<<< HEAD
-                self.vector_db.save_local(str(vector_db_path))
-
-            # 构建问答链
-            self.qa_chain = ConversationalRetrievalChain.from_llm(
-                llm=self.llm,
-                retriever=self.vector_db.as_retriever(),
-                memory=self.memory,
-                return_source_documents=True,
-            )
-
-=======
                 if self.vector_db is not None:
                     self.vector_db.save_local(str(vector_db_path))
             
@@ -209,9 +156,8 @@
                     return_source_documents=True
                 )
             
->>>>>>> 8dda5a9d
             logger.info("记忆系统初始化完成")
-
+            
         except Exception as e:
             logger.error(f"初始化记忆系统失败: {e}")
             # 如果失败，尝试创建一个最小的向量数据库
@@ -228,36 +174,30 @@
         try:
             if not content.strip():
                 return
-
+            
             # 检查向量数据库是否可用
             if self.vector_db is None:
                 logger.warning("向量数据库未初始化，无法添加内容")
                 return
-
+            
             # 添加到会议内容列表
             self.meeting_content.append(content)
-
+            
             # 创建文档
             doc = Document(page_content=content)
-
+            
             # 添加到向量数据库
             self.vector_db.add_documents([doc])
-
+            
             # 保存向量数据库
-<<<<<<< HEAD
-            vector_db_path = self.work_dir / "vector_db"
-            self.vector_db.save_local(str(vector_db_path))
-
-=======
             if not self.work_dir:
                 raise ValueError("work_dir未设置")
             vector_db_path = Path(self.work_dir) / "vector_db"
             if self.vector_db is not None:
                 self.vector_db.save_local(str(vector_db_path))
             
->>>>>>> 8dda5a9d
             logger.info(f"已添加会议内容到记忆系统: {content[:50]}...")
-
+            
         except Exception as e:
             logger.error(f"添加会议内容失败: {e}")
 
@@ -266,30 +206,30 @@
         try:
             if not self.qa_chain:
                 return "记忆系统未初始化"
-
+            
             if self.vector_db is None:
                 return "向量数据库未初始化"
-
+            
             # 执行查询
             result = self.qa_chain.invoke({"question": question})
-            logger.info("=" * 100)
+            logger.info("="*100)
             logger.info(f"result: {result}")
-            logger.info("=" * 100)
-
+            logger.info("="*100)
+            
             # 获取答案和来源
-            answer = result.get("answer", "")
-            source_docs = result.get("source_documents", [])
-
+            answer = result.get('answer', '')
+            source_docs = result.get('source_documents', [])
+            
             # 构建响应
             response = f"答案：{answer}"
-
+            
             if source_docs:
                 response += "\n\n来源："
                 for i, doc in enumerate(source_docs[:3], 1):  # 最多显示3个来源
                     response += f"\n{i}. {doc.page_content[:100]}..."
-
+            
             return response
-
+            
         except Exception as e:
             logger.error(f"查询记忆系统失败: {e}")
             return f"查询失败: {str(e)}"
@@ -298,133 +238,35 @@
         """刷新会话内容 - 从主服务获取最新转录数据"""
         try:
             logger.info(f"刷新会话 {self.current_session_id} 的内容...")
-
+            
             # 获取会话数据
-            response = requests.get(
-                f"{self.api_base_url}/api/sessions/{self.current_session_id}"
-            )
+            response = requests.get(f"{self.api_base_url}/api/sessions/{self.current_session_id}")
             if response.status_code == 200:
                 session_data = response.json()
                 if session_data.get("success"):
                     session = session_data["session"]
                     transcript_segments = session.get("transcript_segments", [])
-
+                    
                     # 合并转录文本
                     if transcript_segments:
                         transcript_text = ""
                         for segment in transcript_segments:
                             transcript_text += segment.get("text", "") + "\n"
-
+                        
                         if transcript_text.strip():
                             logger.info(f"获取到转录文本，长度: {len(transcript_text)}")
                             # 添加到记忆系统
                             await self._add_meeting_content(transcript_text)
-
-                    logger.info(
-                        f"会话内容刷新完成，当前内容片段数: {len(self.meeting_content)}"
-                    )
+                    
+                    logger.info(f"会话内容刷新完成，当前内容片段数: {len(self.meeting_content)}")
                 else:
                     logger.error(f"获取会话数据失败: {session_data}")
             else:
                 logger.error(f"API请求失败: {response.status_code}")
-
+                
         except Exception as e:
             logger.error(f"刷新会话内容失败: {e}")
 
-<<<<<<< HEAD
-    # async def _handle_chat_message(self, content: str) -> Dict[str, Any]:
-    #     """处理聊天消息"""
-    #     try:
-    #         # 普通对话，先查询记忆系统，然后使用Agent
-    #         memory_response = ""
-    #         if self.meeting_content:  # 如果有会议内容，先查询记忆
-    #             memory_response = await self._query_memory(content)
-
-    #         # 使用Agent处理
-    #         try:
-    #             agent_response = await self.agent.ainvoke({"input": content})
-    #             # 处理不同的响应格式
-    #             if isinstance(agent_response, dict):
-    #                 agent_output = agent_response.get("output", str(agent_response))
-    #             else:
-    #                 agent_output = str(agent_response)
-    #         except Exception as e:
-    #             logger.error(f"Agent处理失败: {e}")
-    #             agent_output = f"Agent处理失败: {str(e)}"
-
-    #         # 组合响应
-    #         if memory_response and memory_response != "记忆系统未初始化" and memory_response != "向量数据库未初始化":
-    #             final_response = f"{memory_response}\n\n---\n\nAgent回答：{agent_output}"
-    #         else:
-    #             final_response = agent_output
-
-    #         return {
-    #             "success": True,
-    #             "response": final_response,
-    #             "timestamp": datetime.now().isoformat()
-    #         }
-    #     except Exception as e:
-    #         logger.error(f"处理聊天消息失败: {e}")
-    #         return {
-    #             "success": False,
-    #             "error": str(e),
-    #             "timestamp": datetime.now().isoformat()
-    #         }
-    async def _handle_chat_message(self, content: str) -> Dict[str, Any]:
-        try:
-            memory_response = ""
-            if self.meeting_content:
-                memory_response = await self._query_memory(content)
-            try:
-                agent_response = await self.agent.ainvoke({"input": content})
-                logger.info(
-                    f"agent_response type: {type(agent_response)}, value: {agent_response}"
-                )
-                # 兼容dict和对象
-                if isinstance(agent_response, dict):
-                    agent_output = (
-                        agent_response.get("output")
-                        or agent_response.get("answer")
-                        or agent_response.get("action_input")
-                        or agent_response.get("result")
-                        or next(iter(agent_response.values()), None)
-                        or str(agent_response)
-                    )
-                else:
-                    # 兼容LangChain AgentFinish/AgentAction等对象
-                    agent_output = (
-                        getattr(agent_response, "output", None)
-                        or getattr(agent_response, "answer", None)
-                        or getattr(agent_response, "action_input", None)
-                        or getattr(agent_response, "result", None)
-                        or str(agent_response)
-                    )
-            except Exception as e:
-                logger.error(f"Agent处理失败: {e}")
-                logger.error(traceback.format_exc())
-                agent_output = f"Agent处理失败: {str(e)}"
-            if memory_response and memory_response not in [
-                "记忆系统未初始化",
-                "向量数据库未初始化",
-            ]:
-                final_response = (
-                    f"{memory_response}\n\n---\n\nAgent回答：{agent_output}"
-                )
-            else:
-                final_response = agent_output
-            return {
-                "success": True,
-                "response": final_response,
-                "timestamp": datetime.now().isoformat(),
-            }
-        except Exception as e:
-            logger.error(f"处理聊天消息失败: {e}")
-            return {
-                "success": False,
-                "error": str(e),
-                "timestamp": datetime.now().isoformat(),
-            }
-=======
     async def _detect_and_execute_tools(self, user_message: str, ai_response: str) -> List[Dict[str, Any]]:
         """检测并执行工具调用"""
         tools_used = []
@@ -772,7 +614,6 @@
     def get_conversation_history(self) -> List[Dict[str, str]]:
         """获取对话历史"""
         return self._convert_memory_to_history()
->>>>>>> 8dda5a9d
 
     async def handle_command(self, command: IPCCommand) -> IPCResponse:
         """处理IPC命令"""
@@ -780,20 +621,9 @@
             if command.command == "message":
                 # 先刷新会话内容
                 await self._refresh_session_content()
-
+                
                 # 处理消息
                 content = command.params.get("content", "")
-<<<<<<< HEAD
-                result = await self._handle_chat_message(content)
-
-                return IPCResponse(
-                    success=result["success"],
-                    data=result,
-                    error=result.get("error"),
-                    timestamp=datetime.now(),
-                )
-
-=======
                 try:
                     result = await self._handle_chat_message(content)
                     return IPCResponse(
@@ -811,110 +641,95 @@
                         timestamp=datetime.now()
                     )
             
->>>>>>> 8dda5a9d
             else:
                 return IPCResponse(
                     success=False,
                     data=None,
                     error=f"未知命令: {command.command}",
-                    timestamp=datetime.now(),
+                    timestamp=datetime.now()
                 )
-
+        
         except Exception as e:
             logger.error(f"处理命令失败: {e}")
-<<<<<<< HEAD
-            return IPCResponse(success=False, error=str(e), timestamp=datetime.now())
-
-=======
             return IPCResponse(
                 success=False,
                 data=None,
                 error=str(e),
                 timestamp=datetime.now()
             )
->>>>>>> 8dda5a9d
 
 async def main():
     """主函数 - 作为独立进程运行"""
     import argparse
-
+    
     # 解析命令行参数
     parser = argparse.ArgumentParser()
-    parser.add_argument("--session-id", required=True, help="会话ID")
-    parser.add_argument("--ipc-input", required=True, help="IPC输入管道文件路径")
-    parser.add_argument("--ipc-output", required=True, help="IPC输出管道文件路径")
-    parser.add_argument("--work-dir", required=True, help="工作目录")
+    parser.add_argument('--session-id', required=True, help='会话ID')
+    parser.add_argument('--ipc-input', required=True, help='IPC输入管道文件路径')
+    parser.add_argument('--ipc-output', required=True, help='IPC输出管道文件路径')
+    parser.add_argument('--work-dir', required=True, help='工作目录')
     args = parser.parse_args()
-
+    
     logging.basicConfig(
         level=logging.INFO,
-        format="%(asctime)s - %(name)s - %(levelname)s - %(message)s",
+        format='%(asctime)s - %(name)s - %(levelname)s - %(message)s'
     )
-
+    
     processor = AgentProcessor()
     processor.current_session_id = args.session_id
     processor.ipc_input_file = args.ipc_input
     processor.ipc_output_file = args.ipc_output
     processor.work_dir = args.work_dir
-
+    
     logger.info(f"Agent处理器进程启动: session_id={args.session_id}")
-
+    
     # 初始化记忆系统
     await processor._init_memory_system()
-
+    
     # 监听IPC输入文件
     try:
         while True:
             try:
                 # 读取IPC输入文件
                 if os.path.exists(processor.ipc_input_file):
-                    with open(processor.ipc_input_file, "r", encoding="utf-8") as f:
+                    with open(processor.ipc_input_file, 'r', encoding='utf-8') as f:
                         line = f.readline().strip()
                         if line:
                             try:
                                 # 解析IPC命令
                                 command_data = json.loads(line)
                                 command = IPCCommand(**command_data)
-
+                                
                                 logger.info(f"收到命令: {command.command}")
-
+                                
                                 # 处理命令
                                 response = await processor.handle_command(command)
-
+                                
                                 # 发送响应到输出文件
                                 response_message = {
                                     "type": "response",
                                     "data": response.model_dump(),
-                                    "timestamp": datetime.now().isoformat(),
+                                    "timestamp": datetime.now().isoformat()
                                 }
-
-                                with open(
-                                    processor.ipc_output_file, "a", encoding="utf-8"
-                                ) as out_f:
-                                    out_f.write(
-                                        json.dumps(
-                                            response_message,
-                                            ensure_ascii=False,
-                                            default=str,
-                                        )
-                                        + "\n"
-                                    )
+                                
+                                with open(processor.ipc_output_file, 'a', encoding='utf-8') as out_f:
+                                    out_f.write(json.dumps(response_message, ensure_ascii=False, default=str) + '\n')
                                     out_f.flush()
-
+                                
                                 # 清空输入文件
-                                open(processor.ipc_input_file, "w").close()
-
+                                open(processor.ipc_input_file, 'w').close()
+                                
                             except json.JSONDecodeError as e:
                                 logger.error(f"JSON解析错误: {e}")
                             except Exception as e:
                                 logger.error(f"处理命令失败: {e}")
-
+                
                 await asyncio.sleep(0.1)
-
+                
             except Exception as e:
                 logger.error(f"IPC循环错误: {e}")
                 await asyncio.sleep(1)
-
+    
     except KeyboardInterrupt:
         logger.info("接收到中断信号，正在停止...")
     except Exception as e:
@@ -922,6 +737,5 @@
     finally:
         logger.info("Agent处理器进程结束")
 
-
 if __name__ == "__main__":
     asyncio.run(main())