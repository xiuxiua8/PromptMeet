--- conflicted
+++ resolved
@@ -511,13 +511,6 @@
     if not content:
         content = str(response)
 
-<<<<<<< HEAD
-    await websocket_manager.broadcast_to_session(
-        session_id, {"type": "answer", "data": {"content": content}}
-    )
-
-
-=======
     # 检查是否是邮件相关的响应
     if content and ("邮件" in content or "email" in content.lower()):
         await websocket_manager.broadcast_to_session(session_id, {
@@ -533,7 +526,6 @@
                 "content": content
             }
         })
->>>>>>> 668af6a6
 # 注册回调
 process_manager.on_agent_response = on_agent_response
 
