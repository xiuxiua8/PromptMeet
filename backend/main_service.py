--- conflicted
+++ resolved
@@ -200,9 +200,6 @@
     """创建新的会议会话"""
     session_id = str(uuid.uuid4())
     session = SessionState(
-<<<<<<< HEAD
-        session_id=session_id, is_recording=False, start_time=datetime.now()
-=======
         session_id=session_id,
         is_recording=False,
         start_time=datetime.now(),
@@ -210,7 +207,6 @@
         current_summary=None,
         participant_count=0,
         audio_file_path=None
->>>>>>> 8dda5a9d
     )
 
     session_manager.add_session(session)
@@ -602,11 +598,8 @@
             timestamp=datetime.fromisoformat(transcript_data["timestamp"]),
             confidence=transcript_data.get("confidence", 0.0),
             speaker=transcript_data.get("speaker"),
-<<<<<<< HEAD
-=======
             start_time=transcript_data.get("start_time"),  # 或者合适的默认值
             end_time=transcript_data.get("end_time")       # 或者合适的默认值
->>>>>>> 8dda5a9d
         )
 
         # 更新会话状态
@@ -741,14 +734,10 @@
             # 发送单个问题给前端
             question_message = {
                 "type": "question",
-<<<<<<< HEAD
-                "data": {"id": f"question_{i}", "content": question_content},
-=======
                 "data": {
                     "id": i,
                     "content": question_content
                 },
->>>>>>> 8dda5a9d
                 "timestamp": datetime.now().isoformat(),
                 "session_id": session_id,
             }
