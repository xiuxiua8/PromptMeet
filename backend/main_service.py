--- conflicted
+++ resolved
@@ -130,6 +130,57 @@
             "message": f"获取窗口列表失败: {str(e)}"
         }
 
+@app.get("/api/windows")
+async def get_available_windows():
+    """获取可用的会议窗口列表"""
+    try:
+        # 临时启动图像处理器来获取窗口列表
+        import sys
+        import os
+        sys.path.append(os.path.join(os.path.dirname(__file__), 'processors'))
+        
+        from image_processor import get_meeting_windows
+        
+        window_dict = get_meeting_windows()
+        if not window_dict:
+            return {
+                "success": True,
+                "windows": [],
+                "message": "未检测到会议窗口"
+            }
+        
+        # 格式化窗口信息供前端使用
+        windows = []
+        for window_id, window in window_dict.items():
+            if isinstance(window, dict):
+                # macOS 或 fallback 窗口
+                windows.append({
+                    "id": str(window_id),
+                    "title": window.get("title", "Unknown"),
+                    "type": window.get("type", "unknown")
+                })
+            else:
+                # pygetwindow 窗口对象
+                windows.append({
+                    "id": str(window_id),
+                    "title": window.title,
+                    "type": "window"
+                })
+        
+        return {
+            "success": True,
+            "windows": windows,
+            "message": f"找到 {len(windows)} 个可用窗口"
+        }
+        
+    except Exception as e:
+        logger.error(f"获取窗口列表失败: {e}")
+        return {
+            "success": False,
+            "windows": [],
+            "message": f"获取窗口列表失败: {str(e)}"
+        }
+
 @app.post("/api/sessions")
 async def create_session():
     """创建新的会议会话"""
@@ -303,7 +354,36 @@
             "message": f"生成摘要失败: {str(e)}"
         }
 
-<<<<<<< HEAD
+@app.post("/api/sessions/{session_id}/generate-questions")
+async def generate_questions(session_id: str):
+    """生成会议问题"""
+    session = session_manager.get_session(session_id)
+    if not session:
+        raise HTTPException(status_code=404, detail="会话不存在")   
+    
+    if not session.transcript_segments:
+        return {
+            "success": False,
+            "message": "没有转录内容可生成问题"
+        }
+    
+    try:
+        # 启动 Question 生成进程
+        await process_manager.start_question_process(session_id)
+        
+        logger.info(f"会话 {session_id} 开始生成问题")
+        return {
+            "success": True,
+            "message": "开始生成问题"
+        }
+        
+    except Exception as e:
+        logger.error(f"生成问题失败: {e}")
+        return {
+            "success": False,
+            "message": f"生成问题失败: {str(e)}"
+        }
+
 @app.post("/api/sessions/{session_id}/start-image-processing")
 async def start_image_processing(session_id: str, window_id: Optional[str] = None):
     """启动图像 OCR 处理"""
@@ -342,38 +422,6 @@
         }
 
 
-=======
-@app.post("/api/sessions/{session_id}/generate-questions")
-async def generate_questions(session_id: str):
-    """生成会议问题"""
-    session = session_manager.get_session(session_id)
-    if not session:
-        raise HTTPException(status_code=404, detail="会话不存在")   
-    
-    if not session.transcript_segments:
-        return {
-            "success": False,
-            "message": "没有转录内容可生成问题"
-        }
-    
-    try:
-        # 启动 Question 生成进程
-        await process_manager.start_question_process(session_id)
-        
-        logger.info(f"会话 {session_id} 开始生成问题")
-        return {
-            "success": True,
-            "message": "开始生成问题"
-        }
-        
-    except Exception as e:
-        logger.error(f"生成问题失败: {e}")
-        return {
-            "success": False,
-            "message": f"生成问题失败: {str(e)}"
-        }
-
->>>>>>> 0f28296b
 # ============= WebSocket 接口 =============
 
 @app.websocket("/ws/{session_id}")
@@ -640,11 +688,8 @@
 process_manager.on_transcript_received = on_transcript_received
 process_manager.on_summary_generated = on_summary_generated
 process_manager.on_progress_update = on_progress_update
-<<<<<<< HEAD
+process_manager.on_questions_generated = on_questions_generated
 process_manager.on_image_result_received = on_image_result_received
-=======
-process_manager.on_questions_generated = on_questions_generated
->>>>>>> 0f28296b
 
 if __name__ == "__main__":
     uvicorn.run(
