"""
进程管理器
负责启动、管理和协调 Whisper 转录和 Summary 分析子进程
"""

import sys
import asyncio
import json
import logging
import subprocess
import uuid
from datetime import datetime
from pathlib import Path
from typing import Dict, Optional, Callable, Any
import os
import signal
from dotenv import load_dotenv
from models.data_models import ProcessStatus, IPCMessage, IPCCommand, IPCResponse

logger = logging.getLogger(__name__)


class ProcessManager:
    """子进程管理器"""

    def __init__(self):
        self.processes: Dict[str, ProcessStatus] = {}
        self.whisper_processes: Dict[str, subprocess.Popen] = {}
        self.summary_processes: Dict[str, subprocess.Popen] = {}
        self.question_processes: Dict[str, subprocess.Popen] = {}
        self.image_processes: Dict[str, subprocess.Popen] = {}

        # IPC 回调函数
        self.on_transcript_received: Optional[Callable] = None
        self.on_summary_generated: Optional[Callable] = None
        self.on_progress_update: Optional[Callable] = None
        self.on_questions_generated: Optional[Callable] = None
<<<<<<< HEAD
        self.on_image_result_received: Optional[Callable] = None

=======
        self.on_agent_response: Optional[Callable] = None
        
>>>>>>> 8dda5a9d
        # 工作目录 - 使用项目根目录下的temp_sessions，与进程cwd保持一致
        project_root = Path(__file__).parent.parent.parent
        self.work_dir = project_root / "temp_sessions"
        self.work_dir.mkdir(exist_ok=True)

    async def initialize(self):
        """初始化进程管理器"""
        logger.info("进程管理器初始化...")

        # 清理可能存在的僵尸进程
        await self._cleanup_orphaned_processes()

        logger.info("进程管理器初始化完成")

    async def cleanup(self):
        """清理所有进程"""
        logger.info("正在清理所有子进程...")

        # 停止所有进程
        for session_id in list(self.processes.keys()):
            await self.stop_session_processes(session_id)

        logger.info("子进程清理完成")

    async def start_whisper_process(self, session_id: str) -> str:
        """启动 Whisper 转录进程"""
        process_id = f"whisper_{session_id}_{uuid.uuid4().hex[:8]}"

        try:
            # 创建会话工作目录
            session_dir = self.work_dir / session_id
            session_dir.mkdir(exist_ok=True)

            # 准备启动参数
            script_path = (
                Path(__file__).parent.parent / "processors" / "whisper_processor.py"
            )

            # IPC 通信文件路径
            ipc_input = session_dir / "whisper_input.pipe"
            ipc_output = session_dir / "whisper_output.pipe"

            # 启动进程
            cmd = [
                sys.executable,
                str(script_path),
                "--session-id",
                session_id,
                "--ipc-input",
                str(ipc_input),
                "--ipc-output",
                str(ipc_output),
                "--work-dir",
                str(session_dir),
            ]

            logger.info(f"启动 Whisper 进程: {' '.join(cmd)}")

            # 使用项目根目录作为工作目录
            project_root = Path(__file__).parent.parent.parent

            # 确保环境变量正确加载
            env_path = project_root / ".env"
            load_dotenv(env_path)

            # 创建完整的环境变量字典
            env = os.environ.copy()

            # 将子进程的日志重定向到主程序的stdout，这样日志会合并
            process = subprocess.Popen(
                cmd,
                stdout=subprocess.PIPE,  # 捕获输出以便转发到主程序日志
                stderr=subprocess.STDOUT,  # 将stderr重定向到stdout
                cwd=project_root,
                env=env,
                text=True,  # 以文本模式处理输出
                bufsize=1,  # 行缓冲
                universal_newlines=True,
                encoding="utf-8",
                errors="replace",
            )

            # 启动一个任务来转发子进程的日志到主程序
            asyncio.create_task(
                self._forward_process_logs(process, f"Whisper[{session_id[:8]}]")
            )

            # 记录进程状态
            status = ProcessStatus(
                process_id=process_id,
                module_name="whisper",
                session_id=session_id,
                status="starting",
                pid=process.pid,
                start_time=datetime.now(),
                last_update=datetime.now(),
            )

            self.processes[process_id] = status
            self.whisper_processes[session_id] = process

            # 启动输出监听任务
            asyncio.create_task(self._monitor_whisper_output(session_id, ipc_output))

            # 发送启动命令
            await self._send_ipc_command(
                ipc_input, IPCCommand(command="start", session_id=session_id, params={})
            )

            # 更新进程状态
            status.status = "running"
            status.last_update = datetime.now()

            logger.info(f"Whisper 进程启动成功: {process_id}, PID: {process.pid}")
            return process_id

        except Exception as e:
            logger.error(f"启动 Whisper 进程失败: {e}")
            raise

    async def stop_whisper_process(self, session_id: str):
        """停止 Whisper 转录进程"""
        try:
            if session_id not in self.whisper_processes:
                logger.warning(f"会话 {session_id} 没有运行的 Whisper 进程")
                return

            process = self.whisper_processes[session_id]

            # 发送停止信号
            process.terminate()

            # 等待进程结束
            try:
                await asyncio.wait_for(asyncio.to_thread(process.wait), timeout=5.0)
            except asyncio.TimeoutError:
                logger.warning(f"Whisper 进程 {process.pid} 未在5秒内结束，强制终止")
                process.kill()

            # 清理进程记录
            del self.whisper_processes[session_id]

            # 更新进程状态
            for process_id, status in self.processes.items():
                if status.session_id == session_id and status.module_name == "whisper":
                    status.status = "stopped"
                    status.last_update = datetime.now()
                    break

            logger.info(f"Whisper 进程已停止: session={session_id}")

        except Exception as e:
            logger.error(f"停止 Whisper 进程失败: {e}")

    async def start_summary_process(self, session_id: str) -> str:
        """启动 Summary 分析进程"""
        process_id = f"summary_{session_id}_{uuid.uuid4().hex[:8]}"

        try:
            # 创建会话工作目录
            session_dir = self.work_dir / session_id
            session_dir.mkdir(exist_ok=True)

            # 准备启动参数
            script_path = (
                Path(__file__).parent.parent / "processors" / "summary_processor.py"
            )

            # IPC 通信文件路径
            ipc_input = session_dir / "summary_input.pipe"
            ipc_output = session_dir / "summary_output.pipe"

            # 启动进程
            cmd = [
                sys.executable,
                str(script_path),
                "--session-id",
                session_id,
                "--ipc-input",
                str(ipc_input),
                "--ipc-output",
                str(ipc_output),
                "--work-dir",
                str(session_dir),
            ]

            logger.info(f"启动 Summary 进程: {' '.join(cmd)}")

            # 使用项目根目录作为工作目录
            project_root = Path(__file__).parent.parent.parent

            # 确保环境变量正确加载
            env_path = project_root / ".env"
            load_dotenv(env_path)

            # 创建完整的环境变量字典
            env = os.environ.copy()

            # 将子进程的日志重定向到主程序的stdout，这样日志会合并
            process = subprocess.Popen(
                cmd,
                stdout=subprocess.PIPE,  # 捕获输出以便转发到主程序日志
                stderr=subprocess.STDOUT,  # 将stderr重定向到stdout
                cwd=project_root,
                env=env,
                text=True,  # 以文本模式处理输出
                bufsize=1,  # 行缓冲
                universal_newlines=True,
                encoding="utf-8",
                errors="replace",
            )

            # 启动一个任务来转发子进程的日志到主程序
            asyncio.create_task(
                self._forward_process_logs(process, f"Summary[{session_id[:8]}]")
            )

            # 记录进程状态
            status = ProcessStatus(
                process_id=process_id,
                module_name="summary",
                session_id=session_id,
                status="starting",
                pid=process.pid,
                start_time=datetime.now(),
                last_update=datetime.now(),
            )

            self.processes[process_id] = status
            self.summary_processes[session_id] = process

            # 启动输出监听任务
            asyncio.create_task(self._monitor_summary_output(session_id, ipc_output))

            # 发送启动命令
            await self._send_ipc_command(
                ipc_input, IPCCommand(command="start", session_id=session_id, params={})
            )

            # 更新进程状态
            status.status = "running"
            status.last_update = datetime.now()

            logger.info(f"Summary 进程启动成功: {process_id}, PID: {process.pid}")
            return process_id

        except Exception as e:
            logger.error(f"启动 Summary 进程失败: {e}")
            raise

    async def stop_summary_process(self, session_id: str):
        """停止 Summary 分析进程"""
        try:
            if session_id not in self.summary_processes:
                logger.warning(f"会话 {session_id} 没有运行的 Summary 进程")
                return

            process = self.summary_processes[session_id]

            # 发送停止信号
            process.terminate()

            # 等待进程结束
            try:
                await asyncio.wait_for(asyncio.to_thread(process.wait), timeout=5.0)
            except asyncio.TimeoutError:
                logger.warning(f"Summary 进程 {process.pid} 未在5秒内结束，强制终止")
                process.kill()

            # 清理进程记录
            del self.summary_processes[session_id]

            # 更新进程状态
            for process_id, status in self.processes.items():
                if status.session_id == session_id and status.module_name == "summary":
                    status.status = "stopped"
                    status.last_update = datetime.now()
                    break

            logger.info(f"Summary 进程已停止: session={session_id}")

        except Exception as e:
            logger.error(f"停止 Summary 进程失败: {e}")

    async def start_question_process(self, session_id: str) -> str:
        """启动 Question 生成进程"""
        process_id = f"question_{session_id}_{uuid.uuid4().hex[:8]}"

        try:
            # 创建会话工作目录
            session_dir = self.work_dir / session_id
            session_dir.mkdir(exist_ok=True)

            # 准备启动参数
            script_path = (
                Path(__file__).parent.parent / "processors" / "question_processor.py"
            )

            # IPC 通信文件路径
            ipc_input = session_dir / "question_input.pipe"
            ipc_output = session_dir / "question_output.pipe"

            # 启动进程
            cmd = [
                sys.executable,
                str(script_path),
                "--session-id",
                session_id,
                "--ipc-input",
                str(ipc_input),
                "--ipc-output",
                str(ipc_output),
                "--work-dir",
                str(session_dir),
            ]

            logger.info(f"启动 Question 进程: {' '.join(cmd)}")

            # 使用项目根目录作为工作目录
            project_root = Path(__file__).parent.parent.parent

            # 确保环境变量正确加载
            env_path = project_root / ".env"
            load_dotenv(env_path)

            # 创建完整的环境变量字典
            env = os.environ.copy()

            # 将子进程的日志重定向到主程序的stdout，这样日志会合并
            process = subprocess.Popen(
                cmd,
                stdout=subprocess.PIPE,  # 捕获输出以便转发到主程序日志
                stderr=subprocess.STDOUT,  # 将stderr重定向到stdout
                cwd=project_root,
                env=env,
                text=True,  # 以文本模式处理输出
                bufsize=1,  # 行缓冲
                universal_newlines=True,
            )

            # 启动一个任务来转发子进程的日志到主程序
            asyncio.create_task(
                self._forward_process_logs(process, f"Question[{session_id[:8]}]")
            )

            # 记录进程状态
            status = ProcessStatus(
                process_id=process_id,
                module_name="question",
                session_id=session_id,
                status="starting",
                pid=process.pid,
                start_time=datetime.now(),
                last_update=datetime.now(),
            )

            self.processes[process_id] = status
            self.question_processes[session_id] = process

            # 启动输出监听任务
            asyncio.create_task(self._monitor_question_output(session_id, ipc_output))

            # 发送启动命令
            await self._send_ipc_command(
                ipc_input, IPCCommand(command="start", session_id=session_id, params={})
            )

            # 更新进程状态
            status.status = "running"
            status.last_update = datetime.now()

            logger.info(f"Question 进程启动成功: {process_id}, PID: {process.pid}")
            return process_id

        except Exception as e:
            logger.error(f"启动 Question 进程失败: {e}")
            raise

    async def stop_question_process(self, session_id: str):
        """停止 Question 生成进程"""
        try:
            if session_id not in self.question_processes:
                logger.warning(f"会话 {session_id} 没有运行的 Question 进程")
                return

            process = self.question_processes[session_id]

            # 发送停止信号
            process.terminate()

            # 等待进程结束
            try:
                await asyncio.wait_for(asyncio.to_thread(process.wait), timeout=5.0)
            except asyncio.TimeoutError:
                logger.warning(f"Question 进程 {process.pid} 未在5秒内结束，强制终止")
                process.kill()

            # 清理进程记录
            del self.question_processes[session_id]

            # 更新进程状态
            for process_id, status in self.processes.items():
                if status.session_id == session_id and status.module_name == "question":
                    status.status = "stopped"
                    status.last_update = datetime.now()
                    break

            logger.info(f"Question 进程已停止: session={session_id}")

        except Exception as e:
            logger.error(f"停止 Question 进程失败: {e}")

    async def start_agent_process(self, session_id: str) -> str:
        """启动Agent进程"""
        process_id = f"agent_{session_id}_{uuid.uuid4().hex[:8]}"

        try:
            # 创建会话工作目录
            session_dir = self.work_dir / session_id
            session_dir.mkdir(exist_ok=True)

            # 准备启动参数
            script_path = Path(__file__).parent.parent / "agents" / "agent_processor.py"

            # IPC通信文件路径
            ipc_input = session_dir / "agent_input.pipe"
            ipc_output = session_dir / "agent_output.pipe"

            # 启动进程
            cmd = [
                sys.executable,
                str(script_path),
                "--session-id",
                session_id,
                "--ipc-input",
                str(ipc_input),
                "--ipc-output",
                str(ipc_output),
                "--work-dir",
                str(session_dir),
            ]

            logger.info(f"启动Agent进程: {' '.join(cmd)}")

            # 使用项目根目录作为工作目录
            project_root = Path(__file__).parent.parent.parent

            # 确保环境变量正确加载
            env_path = project_root / ".env"
            load_dotenv(env_path)

            # 创建完整的环境变量字典
            env = os.environ.copy()

            # 启动进程
            process = subprocess.Popen(
                cmd,
                stdout=subprocess.PIPE,
                stderr=subprocess.STDOUT,
                cwd=project_root,
                env=env,
                text=True,
                bufsize=1,
                universal_newlines=True,
            )

            # 启动日志转发任务
            asyncio.create_task(
                self._forward_process_logs(process, f"Agent[{session_id[:8]}]")
            )

            # 记录进程状态
            status = ProcessStatus(
                process_id=process_id,
                module_name="agent",
                session_id=session_id,
                status="running",
                pid=process.pid,
                start_time=datetime.now(),
                last_update=datetime.now(),
            )

            self.processes[process_id] = status
            self.agent_processes = getattr(self, "agent_processes", {})
            self.agent_processes[session_id] = process

            # 启动输出监听任务
            asyncio.create_task(self._monitor_agent_output(session_id, ipc_output))

            logger.info(f"Agent进程启动成功: {process_id}, PID: {process.pid}")
            return process_id

        except Exception as e:
            logger.error(f"启动Agent进程失败: {e}")
            raise

    async def stop_agent_process(self, session_id: str):
        """停止Agent进程"""
        try:
            if (
                not hasattr(self, "agent_processes")
                or session_id not in self.agent_processes
            ):
                logger.warning(f"会话 {session_id} 没有运行的Agent进程")
                return

            process = self.agent_processes[session_id]

            # 发送停止信号
            process.terminate()

            # 等待进程结束
            try:
                await asyncio.wait_for(asyncio.to_thread(process.wait), timeout=5.0)
            except asyncio.TimeoutError:
                logger.warning(f"Agent进程 {process.pid} 未在5秒内结束，强制终止")
                process.kill()

            # 清理进程记录
            del self.agent_processes[session_id]

            # 更新进程状态
            for process_id, status in self.processes.items():
                if status.session_id == session_id and status.module_name == "agent":
                    status.status = "stopped"
                    status.last_update = datetime.now()
                    break

            logger.info(f"Agent进程已停止: session={session_id}")

        except Exception as e:
            logger.error(f"停止Agent进程失败: {e}")

    async def _monitor_agent_output(self, session_id: str, output_pipe: Path):
        """监听Agent进程输出"""
        logger.info(f"开始监听Agent输出: {output_pipe}")

        last_line_count = 0

        try:
            while (
                hasattr(self, "agent_processes") and session_id in self.agent_processes
            ):
                if output_pipe.exists():
                    try:
                        with open(output_pipe, "r", encoding="utf-8") as f:
                            lines = f.readlines()
                            new_lines = lines[last_line_count:]
                            last_line_count = len(lines)

                            for line in new_lines:
                                line = line.strip()
                                if line:
                                    message = json.loads(line)
                                    await self._handle_agent_message(
                                        session_id, message
                                    )
                    except (json.JSONDecodeError, FileNotFoundError):
                        pass

                await asyncio.sleep(0.1)

        except Exception as e:
            logger.error(f"监听Agent输出错误: {e}")

    async def _handle_agent_message(self, session_id: str, message: dict):
        """处理来自Agent进程的消息"""
<<<<<<< HEAD
        if hasattr(self, "on_agent_response"):
=======
        if self.on_agent_response is not None:
>>>>>>> 8dda5a9d
            await self.on_agent_response(session_id, message)

    async def start_image_process(
        self, session_id: str, window_id: Optional[str] = None
    ) -> str:
        """启动 Image OCR 进程"""
        process_id = f"image_{session_id}_{uuid.uuid4().hex[:8]}"

        try:
            session_dir = self.work_dir / session_id
            session_dir.mkdir(exist_ok=True)

            script_path = (
                Path(__file__).parent.parent / "processors" / "image_processor.py"
            )
            ipc_input = session_dir / "image_input.pipe"
            ipc_output = session_dir / "image_output.pipe"

            cmd = [
                sys.executable,
                str(script_path),
                "--session-id",
                session_id,
                "--ipc-input",
                str(ipc_input),
                "--ipc-output",
                str(ipc_output),
                "--work-dir",
                str(session_dir),
            ]

            # 如果指定了窗口ID，添加到命令行参数
            if window_id:
                cmd.extend(["--window-id", window_id])

            logger.info(f"启动 Image OCR 进程: {' '.join(cmd)}")

            project_root = Path(__file__).parent.parent.parent
            load_dotenv(project_root / ".env")
            env = os.environ.copy()

            process = subprocess.Popen(
                cmd,
                stdout=subprocess.PIPE,
                stderr=subprocess.STDOUT,
                cwd=project_root,
                env=env,
                text=True,
                bufsize=1,
                universal_newlines=True,
                encoding="utf-8",
                errors="replace",
            )

            asyncio.create_task(
                self._forward_process_logs(process, f"Image[{session_id[:8]}]")
            )

            status = ProcessStatus(
                process_id=process_id,
                module_name="image",
                session_id=session_id,
                status="starting",
                pid=process.pid,
                start_time=datetime.now(),
                last_update=datetime.now(),
            )

            self.processes[process_id] = status
            self.image_processes[session_id] = process

            asyncio.create_task(self._monitor_image_output(session_id, ipc_output))

            # 传递window_id参数到IPC命令
            params = {"window_id": window_id} if window_id else {}
            await self._send_ipc_command(
                ipc_input,
                IPCCommand(command="start", session_id=session_id, params=params),
            )

            status.status = "running"
            status.last_update = datetime.now()
            logger.info(
                f"Image 进程启动成功: {process_id}, PID: {process.pid}{f', 窗口ID: {window_id}' if window_id else ''}"
            )
            return process_id

        except Exception as e:
            logger.error(f"启动 Image 进程失败: {e}")
            raise

    async def stop_image_process(self, session_id: str):
        """停止 Image OCR 进程"""
        try:
            if session_id not in self.image_processes:
                logger.warning(f"会话 {session_id} 没有运行的 Image 进程")
                return

            process = self.image_processes[session_id]

            # 发送停止信号
            process.terminate()

            # 等待进程结束
            try:
                await asyncio.wait_for(asyncio.to_thread(process.wait), timeout=5.0)
            except asyncio.TimeoutError:
                logger.warning(f"Image 进程 {process.pid} 未在5秒内结束，强制终止")
                process.kill()

            # 清理记录
            del self.image_processes[session_id]

            for process_id, status in self.processes.items():
                if status.session_id == session_id and status.module_name == "image":
                    status.status = "stopped"
                    status.last_update = datetime.now()
                    break

            logger.info(f"Image 进程已停止: session={session_id}")

        except Exception as e:
            logger.error(f"停止 Image 进程失败: {e}")

    async def stop_session_processes(self, session_id: str):
        """停止会话相关的所有进程"""
        logger.info(f"停止会话 {session_id} 的所有进程")

        # 停止 Whisper 进程
        if session_id in self.whisper_processes:
            await self.stop_whisper_process(session_id)

        # 停止 Summary 进程
        if session_id in self.summary_processes:
            await self.stop_summary_process(session_id)

        # 停止 Image 进程
        if session_id in self.image_processes:
            await self.stop_image_process(session_id)

        # 停止 Image 进程
        if session_id in self.image_processes:
            await self.stop_image_process(session_id)

        # 停止 Question 进程
        if session_id in self.question_processes:
            await self.stop_question_process(session_id)

        # 清理会话目录
        session_dir = self.work_dir / session_id
        if session_dir.exists():
            try:
                import shutil

                shutil.rmtree(session_dir)
                logger.info(f"会话目录已清理: {session_dir}")
            except Exception as e:
                logger.warning(f"清理会话目录失败: {e}")

    async def _monitor_whisper_output(self, session_id: str, output_pipe: Path):
        """监听 Whisper 进程输出"""
        logger.info(f"开始监听 Whisper 输出: {output_pipe}")

        # 记录已读取的行数
        last_line_count = 0

        try:
            while session_id in self.whisper_processes:
                if output_pipe.exists():
                    try:
                        with open(output_pipe, "r", encoding="utf-8") as f:
                            lines = f.readlines()
                            # 只处理新的行
                            new_lines = lines[last_line_count:]
                            last_line_count = len(lines)

                            for line in new_lines:
                                line = line.strip()
                                if line:
                                    message = json.loads(line)
                                    await self._handle_whisper_message(
                                        session_id, message
                                    )
                    except (json.JSONDecodeError, FileNotFoundError):
                        pass

                await asyncio.sleep(0.1)

        except Exception as e:
            logger.error(f"监听 Whisper 输出错误: {e}")

    async def _monitor_summary_output(self, session_id: str, output_pipe: Path):
        """监听 Summary 进程输出"""
        logger.info(f"开始监听 Summary 输出: {output_pipe}")

        # 记录已读取的行数，避免重复处理
        last_line_count = 0

        try:
            while session_id in self.summary_processes:
                if output_pipe.exists():
                    try:
                        with open(output_pipe, "r", encoding="utf-8") as f:
                            lines = f.readlines()
                            # 只处理新的行
                            new_lines = lines[last_line_count:]
                            last_line_count = len(lines)

                            for line in new_lines:
                                line = line.strip()
                                if line:
                                    message = json.loads(line)
                                    await self._handle_summary_message(
                                        session_id, message
                                    )
                    except (json.JSONDecodeError, FileNotFoundError):
                        pass

                await asyncio.sleep(0.1)

        except Exception as e:
            logger.error(f"监听 Summary 输出错误: {e}")

    async def _monitor_question_output(self, session_id: str, output_pipe: Path):
        """监听 Question 进程输出"""
        logger.info(f"开始监听 Question 输出: {output_pipe}")

        # 记录已读取的行数，避免重复处理
        last_line_count = 0

        try:
            while session_id in self.question_processes:
                if output_pipe.exists():
                    try:
                        with open(output_pipe, "r", encoding="utf-8") as f:
                            lines = f.readlines()
                            # 只处理新的行
                            new_lines = lines[last_line_count:]
                            last_line_count = len(lines)

                            for line in new_lines:
                                line = line.strip()
                                if line:
                                    message = json.loads(line)
                                    await self._handle_question_message(
                                        session_id, message
                                    )
                    except (json.JSONDecodeError, FileNotFoundError):
                        pass

                await asyncio.sleep(0.1)

        except Exception as e:
            logger.error(f"监听 Question 输出错误: {e}")

    async def _monitor_image_output(self, session_id: str, output_pipe: Path):
        """监听 Image 进程输出"""
        logger.info(f"开始监听 Image 输出: {output_pipe}")

        try:
            while session_id in self.image_processes:
                if output_pipe.exists():
                    try:
                        with open(output_pipe, "r", encoding="utf-8") as f:
                            lines = f.readlines()

                        if lines:  # 如果有内容
                            for line in lines:
                                line = line.strip()
                                if line:
                                    message = json.loads(line)
                                    await self._handle_image_message(
                                        session_id, message
                                    )

                            # 处理完后清空文件
                            with open(output_pipe, "w") as f:
                                pass

                    except (json.JSONDecodeError, FileNotFoundError):
                        pass

                await asyncio.sleep(0.1)

        except Exception as e:
            logger.error(f"监听 Image 输出错误: {e}")

    async def _handle_whisper_message(self, session_id: str, message: dict):
        """处理来自 Whisper 进程的消息"""
        message_type = message.get("type")

        if message_type == "transcript":
            # 转录结果
            if self.on_transcript_received:
                await self.on_transcript_received(session_id, message["data"])

        elif message_type == "progress":
            # 进度更新
            if self.on_progress_update:
                await self.on_progress_update(
                    session_id,
                    {"session_id": session_id, "module": "whisper", **message["data"]},
                )

    async def _handle_summary_message(self, session_id: str, message: dict):
        """处理来自 Summary 进程的消息"""
        message_type = message.get("type")

        if message_type == "summary":
            # 摘要结果
            if self.on_summary_generated:
                await self.on_summary_generated(session_id, message["data"])

        elif message_type == "progress":
            # 进度更新
            if self.on_progress_update:
                await self.on_progress_update(
                    session_id,
                    {"session_id": session_id, "module": "summary", **message["data"]},
                )

    async def _handle_question_message(self, session_id: str, message: dict):
        """处理来自 Question 进程的消息"""
        message_type = message.get("type")

        if message_type == "questions_generated":
            # 问题生成结果
            if self.on_questions_generated:
                await self.on_questions_generated(session_id, message["data"])

        elif message_type == "progress":
            # 进度更新
            if self.on_progress_update:
                await self.on_progress_update(
                    session_id,
                    {"session_id": session_id, "module": "question", **message["data"]},
                )

        elif message_type == "response":
            # 命令响应
            logger.info(f"Question 响应: {message['data']}")

    async def _handle_image_message(self, session_id: str, message: dict):
        message_type = message.get("type")

        if message_type == "ocr_result":
            if self.on_image_result_received:
                await self.on_image_result_received(session_id, message["data"])

        elif message_type == "progress":
            if self.on_progress_update:
                await self.on_progress_update(
                    session_id,
                    {"session_id": session_id, "module": "image", **message["data"]},
                )

    async def _send_ipc_command(self, input_pipe: Path, command: IPCCommand):
        """发送 IPC 命令"""
        try:
            # 确保管道文件存在
            input_pipe.parent.mkdir(parents=True, exist_ok=True)
            input_pipe.touch()

            # 写入命令
            with open(input_pipe, "w", encoding="utf-8") as f:
                f.write(command.json() + "\n")
                f.flush()

            logger.info(f"发送IPC命令: {command.command} -> {input_pipe}")

        except Exception as e:
            logger.error(f"发送 IPC 命令失败: {e}")

    async def _cleanup_orphaned_processes(self):
        """清理可能存在的僵尸进程"""
        try:
            # 清理临时目录
            if self.work_dir.exists():
                import shutil

                shutil.rmtree(self.work_dir)
                self.work_dir.mkdir(exist_ok=True)

            logger.info("僵尸进程清理完成")

        except Exception as e:
            logger.warning(f"清理僵尸进程失败: {e}")

    async def _forward_process_logs(self, process: subprocess.Popen, process_name: str):
        """转发子进程的日志到主程序日志"""
        try:
<<<<<<< HEAD
            while process.poll() is None:  # 进程还在运行
                line = await asyncio.to_thread(process.stdout.readline)
                if line:
                    # 移除末尾的换行符并添加进程名前缀
                    log_line = line.rstrip("\n\r")
                    if log_line:
                        # 使用主程序的logger输出子进程日志
                        logger.info(f"[{process_name}] {log_line}")
=======
            while process.poll() is None:
                if process.stdout is not None:
                    line = await asyncio.to_thread(process.stdout.readline)
                    if line:
                        # 移除末尾的换行符并添加进程名前缀
                        log_line = line.rstrip('\n\r')
                        if log_line:
                            # 使用主程序的logger输出子进程日志
                            logger.info(f"[{process_name}] {log_line}")
                    else:
                        # 如果没有输出，稍等一下
                        await asyncio.sleep(0.1)
>>>>>>> 8dda5a9d
                else:
                    await asyncio.sleep(0.1)
        except Exception as e:
            logger.error(f"转发{process_name}日志失败: {e}")
        finally:
            # 读取剩余的输出
            try:
                if process.stdout:
                    remaining = process.stdout.read()
                    if remaining:
                        for line in remaining.split("\n"):
                            line = line.strip()
                            if line:
                                logger.info(f"[{process_name}] {line}")
            except Exception as e:
                logger.warning(f"读取{process_name}剩余日志失败: {e}")

    def get_process_status(self, session_id: str) -> Dict[str, ProcessStatus]:
        """获取会话的进程状态"""
        result = {}
        for process_id, status in self.processes.items():
            if status.session_id == session_id:
                result[process_id] = status
        return result

    def get_all_processes(self) -> Dict[str, ProcessStatus]:
        """获取所有进程状态"""
        return self.processes.copy()<|MERGE_RESOLUTION|>--- conflicted
+++ resolved
@@ -35,13 +35,8 @@
         self.on_summary_generated: Optional[Callable] = None
         self.on_progress_update: Optional[Callable] = None
         self.on_questions_generated: Optional[Callable] = None
-<<<<<<< HEAD
-        self.on_image_result_received: Optional[Callable] = None
-
-=======
         self.on_agent_response: Optional[Callable] = None
         
->>>>>>> 8dda5a9d
         # 工作目录 - 使用项目根目录下的temp_sessions，与进程cwd保持一致
         project_root = Path(__file__).parent.parent.parent
         self.work_dir = project_root / "temp_sessions"
@@ -609,11 +604,7 @@
 
     async def _handle_agent_message(self, session_id: str, message: dict):
         """处理来自Agent进程的消息"""
-<<<<<<< HEAD
-        if hasattr(self, "on_agent_response"):
-=======
         if self.on_agent_response is not None:
->>>>>>> 8dda5a9d
             await self.on_agent_response(session_id, message)
 
     async def start_image_process(
@@ -1005,16 +996,6 @@
     async def _forward_process_logs(self, process: subprocess.Popen, process_name: str):
         """转发子进程的日志到主程序日志"""
         try:
-<<<<<<< HEAD
-            while process.poll() is None:  # 进程还在运行
-                line = await asyncio.to_thread(process.stdout.readline)
-                if line:
-                    # 移除末尾的换行符并添加进程名前缀
-                    log_line = line.rstrip("\n\r")
-                    if log_line:
-                        # 使用主程序的logger输出子进程日志
-                        logger.info(f"[{process_name}] {log_line}")
-=======
             while process.poll() is None:
                 if process.stdout is not None:
                     line = await asyncio.to_thread(process.stdout.readline)
@@ -1027,7 +1008,6 @@
                     else:
                         # 如果没有输出，稍等一下
                         await asyncio.sleep(0.1)
->>>>>>> 8dda5a9d
                 else:
                     await asyncio.sleep(0.1)
         except Exception as e:
