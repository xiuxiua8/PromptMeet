<script>
// import Controller from './components/Controller.vue'
// import Agent from './components/Agent.vue'
// import Table from './components/Table.vue'
import MarkdownIt from 'markdown-it';

export default {
  data() {
    return {
      isRecording : false,
      isRunning:false,
      baseURL:'http://localhost:8000',
      wsbaseURL:'ws://localhost:8000',
      sessionid:'',
      message: '',
      activeTab: 'tab1',
      chatHistory: [
        { sender: 'lecturer1', time: '09:24 AM', content: 'Lorem ipsum dolor sit amet, consectetur adipiscing elit. Vivamus laoreet rutrum lobortis. Etiam lobortis auctor velit tempus posuere. Vestibulum so' },
        { sender: 'lecturer2', time: '09:24 AM', content: 'Lorem ipsum dolor sit amet, consectetur adipiscing elit. Vivamus laoreet rutrum lobortis. Etiam lobortis auctor velit tempus posuere. Vestibulum so' }
      ],
      data: {}, // 简化初始数据结构（根据后端返回调整）
      websocket: null, // 声明 websocket 变量，避免全局污染
      questions : new Array(),
      id : 0,
      receivedData: '',
      qa: [],
      summary:'111111111111111111111111111111111111111111\n111111111',
      md : new MarkdownIt(),
      // 窗口选择相关
      availableWindows: [],
      selectedWindowId: null,
      showWindowSelection: false,
    };
  },
  computed: {
    // 计算属性将 Markdown 转换为 HTML
    renderedSummary() {
      return this.md.render(this.summary);
    },
  },
  methods: {
    handleRecommendClick(text) {
      this.message = text
    },
    onInputKeydown(e) {
      if (e.key === 'Enter') {
        this.sendMessage()
      }
    },
    async handleCreateSession(){
      this.isRecording = false
      this.isRunning=true
      const url=`${this.baseURL}/api/sessions`
      const response = await fetch(url, {
        method: 'POST',
        headers: {
          'Content-Type': 'application/json',
        },
      });
      const data = await response.json()
      this.sessionid=data.session_id
      this.websocket = new WebSocket(`${this.wsbaseURL}/ws/${this.sessionid}`);

    },
    async handleStartRecord(){
      const url=`${this.baseURL}/api/sessions/${this.sessionid}/start-recording`
      await fetch(url, {
        method: 'POST',
        headers: {
          'Content-Type': 'application/json',
        },
      });
    },
    async handleStopRecord(){
      const url=`${this.baseURL}/api/sessions/${this.sessionid}/stop-recording`
      await fetch(url, {
        method: 'POST',
        headers: {
          'Content-Type': 'application/json',
        },
      });
    },
    async handleCreateSummary(){
      this.isRunning=false
      const url=`${this.baseURL}/api/sessions/${this.sessionid}/generate-summary`
      await fetch(url, {
        method: 'POST',
        headers: {
          'Content-Type': 'application/json',
        },
      });
    },
    async getAvailableWindows() {
      try {
        const url = `${this.baseURL}/api/windows`;
        const response = await fetch(url);
        const data = await response.json();
        
        if (data.success) {
          this.availableWindows = data.windows;
        } else {
          console.error('获取窗口列表失败:', data.message);
        }
      } catch (error) {
        console.error('获取窗口列表失败:', error);
      }
    },

    async handleScreenshot(){
<<<<<<< HEAD
      // 首先获取可用窗口
      await this.getAvailableWindows();
      
      if (this.availableWindows.length === 0) {
        alert('未检测到会议窗口');
        return;
      }
      
      if (this.availableWindows.length === 1) {
        // 只有一个窗口，直接使用
        this.selectedWindowId = this.availableWindows[0].id;
        await this.performScreenshot();
      } else {
        // 多个窗口，显示选择界面
        this.showWindowSelection = true;
      }
    },

    async performScreenshot() {
      try {
        let url = `${this.baseURL}/api/sessions/${this.sessionid}/start-image-processing`;
        
        if (this.selectedWindowId) {
          url += `?window_id=${this.selectedWindowId}`;
        }
        
        const response = await fetch(url, {
          method: 'POST',
          headers: {
            'Content-Type': 'application/json',
          },
        });
        
        const data = await response.json();
        if (data.success) {
          console.log('截图处理已启动:', data.message);
        } else {
          console.error('截图处理失败:', data.message);
        }
      } catch (error) {
        console.error('截图处理失败:', error);
      }
      
      // 关闭窗口选择界面
      this.showWindowSelection = false;
    },

    selectWindow(windowId) {
      this.selectedWindowId = windowId;
      this.performScreenshot();
    },

    cancelWindowSelection() {
      this.showWindowSelection = false;
      this.selectedWindowId = null;
=======
      const url=`${this.baseURL}/api/sessions/${this.sessionid}/start-image-processing`
      await fetch(url, {
        method: 'POST',
        headers: {
          'Content-Type': 'application/json',
        },
      })
>>>>>>> 1601cb55
    },
    openTab(tabName) {
      this.activeTab = tabName;
    },
    sendMessage() {
      if (this.message.trim()) {
        this.qa.push({ from: 'user', content: this.message });
        this.websocket.send(JSON.stringify({
          type: "agent_message",
          data: {content:this.message}
        }));
        this.message = "";
        this.$nextTick(() => {
          this.scrollToBottom();
        });
      }
    },
    scrollToBottom() {
      const el = this.$refs.chatDisplay;
      if (el) {
        el.scrollTop = el.scrollHeight;
      }
    },
    sendId(id) {
      this.websocket.send(JSON.stringify({
        input: id
      }));
    },

    ShowQuestion() {
        this.questions[this.id%3] = this.receivedData.data.content; // 存储后端数据
        this.id++; // 更新 id
    },
    ShowAnswer() {
      const fullText = this.receivedData.data.content;
      let currentText = '';
      this.qa.push({ from: 'agent', content: '' });
      let i = 0;
      const interval = setInterval(() => {
        if (i < fullText.length) {
          currentText += fullText[i];
          this.$set(this.qa, this.qa.length - 1, { from: 'agent', content: currentText });
          i++;
        } else {
          clearInterval(interval);
        }
      }, 20); // 20ms 每字，可根据需要调整速度
    },
    ShowSummary() {
      this.summary=this.receivedData.data.summary_text
    },
    ShowHistory(){
      const chat={sender:this.receivedData.data.speaker, time:this.receivedData.timestamp, content:this.receivedData.data.text}
      this.chatHistory.push(chat)
    },
    handleRecord() {
      if (!this.isRecording) {
        this.handleStartRecord();
        this.isRecording = true;
      } else {
        this.handleStopRecord();
        this.isRecording = false;
      }
    },
  },
  watch: {
    websocket(newVal, oldVal) {
      newVal.onmessage = (event) => {
        this.receivedData = JSON.parse(event.data);
        if(this.receivedData.type=="question"){
          this.ShowQuestion()
        }
        else if(this.receivedData.type=="answer"){
          this.ShowAnswer()
        }
        else if(this.receivedData.type=="summary_generated"){
          this.ShowSummary()
        }
<<<<<<< HEAD
        else if(this.receivedData.type=="audio_transcript" || this.receivedData.type=="image_ocr_result"){
=======
        else if(this.receivedData.type=="audio_transcript"||this.receivedData.type=="image_ocr_result"){
>>>>>>> 1601cb55
          this.ShowHistory()
        }
        else{
          return
        }

      };
    },
    qa() {
      this.$nextTick(() => {
        this.scrollToBottom();
      });
    }
  },
  mounted() {
    this.openTab('tab1');
  },
};
</script>

<template>
  <div class="main-layout">
    <div class="left-panel">
      <div class="controller-box">
        <div class="logo-title-row">
          <img src="./assets/xjtu.png" alt="Logo" class="logo-img" />
          <span class="app-title">PromptMeet智能会议助手</span>
          <span class="status-indicator" :class="{ running: isRunning, stopped: !isRunning }"></span>
        </div>
        <div class="button-row">
          <button class="start-btn" :disabled="isRunning" @click="handleCreateSession">开始</button>
          <button class="record-btn" :disabled="!isRunning" :class="{ recording: isRecording }" @click="handleRecord">
            {{ isRecording ? '停止' : '录音' }}
          </button>
          <button class="stop-btn" :disabled="!isRunning" @click="handleCreateSummary">生成摘要</button>
          <button class="screenshot-btn" :disabled="!isRunning" @click="handleScreenshot" style="margin-left:auto;">截图</button>
        </div>
      </div>
      <div class="chat-box">
        <div class="chat-display" ref="chatDisplay">
          <!-- 聊天内容显示区域 -->
          <template v-if="qa.length === 0">
            <div class="chat-welcome">
              <el-icon size="20"><ChatDotRound /></el-icon>
              我是XXX，很高兴见到你！
            </div>
          </template>
          <template v-else>
            <div v-for="(msg, idx) in qa" :key="idx"
              :class="['chat-message', msg.from === 'user' ? 'chat-message-right' : 'chat-message-left']">
              <span v-if="msg.from === 'user'">{{ msg.content }}</span>
              <span v-else>{{ msg.content }}</span>
            </div>
          </template>
        </div>
        <div v-if="questions.length" class="recommend-bar">
          <button v-for="(txt, i) in questions" :key="i" class="recommend-btn" @click="handleRecommendClick(txt)" :title="txt">{{ txt }}</button>
        </div>
        <div class="chat-input">
          <input type="text" v-model="message" placeholder="请输入内容..." @keydown="onInputKeydown" />
          <button @click="sendMessage">发送</button>
        </div>
      </div>
    </div>
    <div class="right-panel">
      <div class="nav-bar">
        <button :class="{ active: activeTab === 'tab1' }" @click="activeTab = 'tab1'">记录</button>
        <button :class="{ active: activeTab === 'tab2' }" @click="activeTab = 'tab2'">总结</button>
      </div>
      <div class="tab-content" v-if="activeTab === 'tab1'">
        <el-timeline style="max-width:475px">
          <el-timeline-item v-for="(msg, index) in chatHistory" :key="index" :timestamp="msg.time" placement="top">
            <el-card>
              <p>{{ msg.content }}</p>
            </el-card>
          </el-timeline-item>
        </el-timeline>
      </div>
      <div class="tab-content" v-else>
        <div class="summary">
          <p v-html="renderedSummary"></p >
        </div>
      </div>
    </div>
    
    <!-- 窗口选择模态框 -->
    <div v-if="showWindowSelection" class="window-selection-modal">
      <div class="modal-overlay" @click="cancelWindowSelection"></div>
      <div class="modal-content">
        <div class="modal-header">
          <h3>选择要截图的窗口</h3>
          <button class="close-btn" @click="cancelWindowSelection">×</button>
        </div>
        <div class="modal-body">
          <div class="window-list">
            <div 
              v-for="window in availableWindows" 
              :key="window.id"
              class="window-item"
              @click="selectWindow(window.id)"
            >
              <div class="window-icon">🖼️</div>
              <div class="window-info">
                <div class="window-title">{{ window.title }}</div>
                <div class="window-type">{{ window.type === 'window' ? '应用窗口' : window.type }}</div>
              </div>
            </div>
          </div>
        </div>
        <div class="modal-footer">
          <button class="cancel-btn" @click="cancelWindowSelection">取消</button>
        </div>
      </div>
    </div>
  </div>
</template>

<style scoped>
body, html {
  height: 100vh;
  margin: 0;
}
.main-layout {
  display: flex;
  width: 80vw;
  height: 97vh;
  margin: auto;
  min-height: 500px;
  /* background-color: #f9f9f9; */
  /* align-items: center; */
  justify-content: center;
}
.left-panel {
  display: flex;
  flex-direction: column;
  width: 45%;
  height: 100%;
  gap: 10px;
  margin: 0 0 0 40px;
  padding: 24px 24px 24px 24px;
  box-sizing: border-box;
}
.controller-box {
  flex: 0 0 auto;
  background: #fff;
  margin-bottom: 6px;
  border-radius: 8px;
  box-shadow: 0 2px 8px rgba(0,0,0,0.04);
  padding: 18px 24px 18px 24px;
  display: flex;
  flex-direction: column;
  align-items: flex-start;
  min-height: 120px;
  max-height: 330px;
  justify-content: center;
}
.logo-title-row {
  display: flex;
  align-items: center;
  gap: 16px;
  margin-bottom: 18px;
}
.logo-img {
  width: 50px;
  height: 50px;
}
.app-title {
  font-size: 1.7rem;
  font-weight: bold;
  color: #222;
}
.status-indicator {
  width: 16px;
  height: 16px;
  border-radius: 100%;
  margin-left: 16px;
  border: 2px solid #ccc;
  background: #f44336;
  transition: background 0.3s;
}
.status-indicator.running {
  background: #4caf50;
  border-color: #ffffff;
}
.status-indicator.stopped {
  background: #f44336;
  border-color: #ffffff;
}
.button-row {
  display: flex;
  gap: 16px;
}
.start-btn, .stop-btn, .screenshot-btn{
  padding: 6px 24px;
  font-size: 1rem;
  border: none;
  border-radius: 4px;
  cursor: pointer;
  transition: background 0.2s;
}
.screenshot-btn {
  background: #409eff;
  color: #fff;
}
.screenshot-btn:disabled {
  background: #bdbdbd;
  cursor: not-allowed;
}
.screenshot-btn:hover {
  background: #1f8fff
}
.screenshot-btn:disabled:hover {
  background: #bdbdbd !important;
  cursor: not-allowed;
}
.start-btn {
  background: #4caf50;
  color: #fff;
}
.start-btn:disabled {
  background: #bdbdbd;
  cursor: not-allowed;
}
.stop-btn {
  background: #f44336;
  color: #fff;
}
.stop-btn:disabled {
  background: #bdbdbd;
  cursor: not-allowed;
}
.chat-box {
  flex: 1 1 0;
  display: flex;
  flex-direction: column;
  background: #eeeeee;
  border-radius: 8px;
  box-shadow: 0 2px 8px rgba(0,0,0,0.04);
  padding: 12px;
  min-height: 240px;
}
.recommend-bar {
  display: flex;
  gap: 6px;
  justify-content: flex-start;
}
.recommend-btn {
  background: #f4f8fb;
  border: 1px solid #f4f8fb;
  color: #888888;
  border-radius: 16px;
  padding: 4px 6px;
  font-size: 12px;
  cursor: pointer;
  max-width: 33%;
  white-space: nowrap;
  overflow: hidden;
  text-overflow: ellipsis;
}
.recommend-btn:hover {
  background: #e6f4ff;
}
.chat-display {
  flex: 1 1 0;
  overflow-y: overlay; /* 优先使用 overlay，不占用内容宽度 */
  border-bottom: 1px solid #eee;
  padding-bottom: 8px;
  padding-right: 8px;
  box-sizing: border-box;
}
/* Webkit 浏览器自定义滚动条样式 */
.chat-display::-webkit-scrollbar {
  width: 4px;
  background: transparent;
}
.chat-display::-webkit-scrollbar-thumb {
  background: rgba(0,0,0,0.15);
  border-radius: 4px;
}
.chat-message {
  margin-bottom: 8px;
  color: #333;
  word-break: break-all;
}
.chat-message-right {
  text-align: right;
  color: #333;
  /* 让内容靠右 */
  display: flex;
  justify-content: flex-end;
}
.chat-message-right > span {
  display: inline-block;
  background: #d6edff;
  color: #333;
  border-radius: 12px;
  padding: 3px 8px;
  max-width: 80%;
  box-shadow: 0 1px 4px rgba(64,158,255,0.06);
  font-size: 15px;
  text-align: left;
  border: 1px solid #d6edff;
}
.chat-message-left {
  text-align: left;
  color: #333;
  display: flex;
  justify-content: flex-start;
}
.chat-message-left > span {
  display: inline-block;
  background: none;
  color: #333;
  border-radius: 0;
  padding: 0;
  font-size: 15px;
  max-width: 80%;
  box-shadow: none;
  text-align: left;
  border: none;
}
.chat-input {
  display: flex;
  gap: 4px;
  margin-top: 4px;
}
.chat-input input {
  flex: 1;
  padding: 6px;
  border: 1px solid #ccc;
  border-radius: 4px;
}
.chat-input button {
  padding: 6px 16px;
  background: #409eff;
  color: #fff;
  border: none;
  border-radius: 4px;
  cursor: pointer;
}
.chat-welcome {
  color: #000000;
  font-size: 24px;
  text-align: center;
  margin-top: 80px;
  margin-bottom: 40px;
}
.right-panel {
  flex: 1 1 0;
  display: flex;
  flex-direction: column;
  background: #eeeeee;
  margin: 24px 60px 24px 0;
  border-radius: 8px;
  box-shadow: 0 2px 8px rgba(0,0,0,0.04);
  padding: 0 0 24px 0;
  box-sizing: border-box;
}
.nav-bar {
  display: flex;
  padding: 16px 0 0 24px;
  border-bottom: 1px solid #dddddd;
}
.nav-bar button {
  background: none;
  border: none;
  padding: 8px 20px;
  font-size: 16px;
  cursor: pointer;
  border-radius: 4px 4px 0 0;
  color: #666;
}
.nav-bar button.active {
  background: #409eff;
  color: #fff;
}
.tab-content {
  flex: 1 1 0;
  padding: 10px 24px 0 0;
  /* background-color: #409eff; */
  overflow-y: overlay;
}
.tab-content::-webkit-scrollbar {
  width: 4px;
  background: transparent;
}
.tab-content::-webkit-scrollbar-thumb {
  background: rgba(0,0,0,0.15);
  border-radius: 4px;
}
.summary {
  padding-left: 45px;
  padding-right: 20px;
}
.summary p {
  word-break: break-all;
  /* white-space: pre-wrap; */
  /* 可选：限制最大宽度，防止撑大容器 */
  max-width: 100%;
}
<<<<<<< HEAD

/* 窗口选择模态框样式 */
.window-selection-modal {
  position: fixed;
  top: 0;
  left: 0;
  right: 0;
  bottom: 0;
  z-index: 1000;
  display: flex;
  align-items: center;
  justify-content: center;
}

.modal-overlay {
  position: absolute;
  top: 0;
  left: 0;
  right: 0;
  bottom: 0;
  background: rgba(0, 0, 0, 0.5);
}

.modal-content {
  position: relative;
  background: white;
  border-radius: 8px;
  box-shadow: 0 8px 32px rgba(0, 0, 0, 0.2);
  min-width: 400px;
  max-width: 600px;
  max-height: 80vh;
  overflow: hidden;
}

.modal-header {
  display: flex;
  align-items: center;
  justify-content: space-between;
  padding: 16px 20px;
  border-bottom: 1px solid #eee;
}

.modal-header h3 {
  margin: 0;
  font-size: 18px;
  color: #333;
}

.close-btn {
  background: none;
  border: none;
  font-size: 24px;
  cursor: pointer;
  color: #999;
  padding: 0;
  width: 24px;
  height: 24px;
  display: flex;
  align-items: center;
  justify-content: center;
}

.close-btn:hover {
  color: #666;
}

.modal-body {
  padding: 20px;
  max-height: 400px;
  overflow-y: auto;
}

.window-list {
  display: flex;
  flex-direction: column;
  gap: 12px;
}

.window-item {
  display: flex;
  align-items: center;
  padding: 12px 16px;
  border: 1px solid #eee;
  border-radius: 6px;
  cursor: pointer;
  transition: all 0.2s;
}

.window-item:hover {
  border-color: #409eff;
  background: #f0f8ff;
}

.window-icon {
  font-size: 20px;
  margin-right: 12px;
  flex-shrink: 0;
}

.window-info {
  flex: 1;
}

.window-title {
  font-size: 16px;
  font-weight: 500;
  color: #333;
  margin-bottom: 4px;
}

.window-type {
  font-size: 12px;
  color: #666;
}

.modal-footer {
  padding: 16px 20px;
  border-top: 1px solid #eee;
  display: flex;
  justify-content: flex-end;
}

.cancel-btn {
  padding: 8px 16px;
  background: #f5f5f5;
  color: #666;
  border: 1px solid #ddd;
=======
.record-btn {
  background: #ff9800;
  color: #fff;
  padding: 6px 24px;
  font-size: 1rem;
  border: none;
>>>>>>> 1601cb55
  border-radius: 4px;
  cursor: pointer;
  transition: background 0.2s;
}
<<<<<<< HEAD

.cancel-btn:hover {
  background: #e8e8e8;
=======
.record-btn:disabled {
  background: #bdbdbd;
  cursor: not-allowed;
}
.record-btn.recording {
  background: #d32f2f;
  color: #fff;
  box-shadow: 0 0 8px #d32f2f;
>>>>>>> 1601cb55
}
</style><|MERGE_RESOLUTION|>--- conflicted
+++ resolved
@@ -1,7 +1,4 @@
 <script>
-// import Controller from './components/Controller.vue'
-// import Agent from './components/Agent.vue'
-// import Table from './components/Table.vue'
 import MarkdownIt from 'markdown-it';
 
 export default {
@@ -15,8 +12,6 @@
       message: '',
       activeTab: 'tab1',
       chatHistory: [
-        { sender: 'lecturer1', time: '09:24 AM', content: 'Lorem ipsum dolor sit amet, consectetur adipiscing elit. Vivamus laoreet rutrum lobortis. Etiam lobortis auctor velit tempus posuere. Vestibulum so' },
-        { sender: 'lecturer2', time: '09:24 AM', content: 'Lorem ipsum dolor sit amet, consectetur adipiscing elit. Vivamus laoreet rutrum lobortis. Etiam lobortis auctor velit tempus posuere. Vestibulum so' }
       ],
       data: {}, // 简化初始数据结构（根据后端返回调整）
       websocket: null, // 声明 websocket 变量，避免全局污染
@@ -24,7 +19,7 @@
       id : 0,
       receivedData: '',
       qa: [],
-      summary:'111111111111111111111111111111111111111111\n111111111',
+      summary:'会议结束后自动生成……',
       md : new MarkdownIt(),
       // 窗口选择相关
       availableWindows: [],
@@ -107,7 +102,6 @@
     },
 
     async handleScreenshot(){
-<<<<<<< HEAD
       // 首先获取可用窗口
       await this.getAvailableWindows();
       
@@ -163,15 +157,6 @@
     cancelWindowSelection() {
       this.showWindowSelection = false;
       this.selectedWindowId = null;
-=======
-      const url=`${this.baseURL}/api/sessions/${this.sessionid}/start-image-processing`
-      await fetch(url, {
-        method: 'POST',
-        headers: {
-          'Content-Type': 'application/json',
-        },
-      })
->>>>>>> 1601cb55
     },
     openTab(tabName) {
       this.activeTab = tabName;
@@ -206,19 +191,7 @@
         this.id++; // 更新 id
     },
     ShowAnswer() {
-      const fullText = this.receivedData.data.content;
-      let currentText = '';
-      this.qa.push({ from: 'agent', content: '' });
-      let i = 0;
-      const interval = setInterval(() => {
-        if (i < fullText.length) {
-          currentText += fullText[i];
-          this.$set(this.qa, this.qa.length - 1, { from: 'agent', content: currentText });
-          i++;
-        } else {
-          clearInterval(interval);
-        }
-      }, 20); // 20ms 每字，可根据需要调整速度
+      this.qa.push({ from: 'agent', content: this.receivedData.data.content });
     },
     ShowSummary() {
       this.summary=this.receivedData.data.summary_text
@@ -250,11 +223,7 @@
         else if(this.receivedData.type=="summary_generated"){
           this.ShowSummary()
         }
-<<<<<<< HEAD
         else if(this.receivedData.type=="audio_transcript" || this.receivedData.type=="image_ocr_result"){
-=======
-        else if(this.receivedData.type=="audio_transcript"||this.receivedData.type=="image_ocr_result"){
->>>>>>> 1601cb55
           this.ShowHistory()
         }
         else{
@@ -335,7 +304,7 @@
       </div>
       <div class="tab-content" v-else>
         <div class="summary">
-          <p v-html="renderedSummary"></p >
+          <p v-html="renderedSummary"></p>
         </div>
       </div>
     </div>
@@ -369,6 +338,36 @@
         </div>
       </div>
     </div>
+    
+    <!-- 窗口选择模态框 -->
+    <div v-if="showWindowSelection" class="window-selection-modal">
+      <div class="modal-overlay" @click="cancelWindowSelection"></div>
+      <div class="modal-content">
+        <div class="modal-header">
+          <h3>选择要截图的窗口</h3>
+          <button class="close-btn" @click="cancelWindowSelection">×</button>
+        </div>
+        <div class="modal-body">
+          <div class="window-list">
+            <div 
+              v-for="window in availableWindows" 
+              :key="window.id"
+              class="window-item"
+              @click="selectWindow(window.id)"
+            >
+              <div class="window-icon">🖼️</div>
+              <div class="window-info">
+                <div class="window-title">{{ window.title }}</div>
+                <div class="window-type">{{ window.type === 'window' ? '应用窗口' : window.type }}</div>
+              </div>
+            </div>
+          </div>
+        </div>
+        <div class="modal-footer">
+          <button class="cancel-btn" @click="cancelWindowSelection">取消</button>
+        </div>
+      </div>
+    </div>
   </div>
 </template>
 
@@ -655,7 +654,25 @@
   /* 可选：限制最大宽度，防止撑大容器 */
   max-width: 100%;
 }
-<<<<<<< HEAD
+.record-btn {
+  background: #ff9800;
+  color: #fff;
+  padding: 6px 24px;
+  font-size: 1rem;
+  border: none;
+  border-radius: 4px;
+  cursor: pointer;
+  transition: background 0.2s;
+}
+.record-btn:disabled {
+  background: #bdbdbd;
+  cursor: not-allowed;
+}
+.record-btn.recording {
+  background: #d32f2f;
+  color: #fff;
+  box-shadow: 0 0 8px #d32f2f;
+}
 
 /* 窗口选择模态框样式 */
 .window-selection-modal {
@@ -783,31 +800,12 @@
   background: #f5f5f5;
   color: #666;
   border: 1px solid #ddd;
-=======
-.record-btn {
-  background: #ff9800;
-  color: #fff;
-  padding: 6px 24px;
-  font-size: 1rem;
-  border: none;
->>>>>>> 1601cb55
   border-radius: 4px;
   cursor: pointer;
   transition: background 0.2s;
 }
-<<<<<<< HEAD
 
 .cancel-btn:hover {
   background: #e8e8e8;
-=======
-.record-btn:disabled {
-  background: #bdbdbd;
-  cursor: not-allowed;
-}
-.record-btn.recording {
-  background: #d32f2f;
-  color: #fff;
-  box-shadow: 0 0 8px #d32f2f;
->>>>>>> 1601cb55
 }
 </style>