<template>
  <div class="app-container">
    <!-- 背景装饰 -->
    <div class="bg-decoration"></div>
    
    <div class="main-layout">
      <!-- 历史会议侧边栏 -->
      <div class="sidebar" :class="{ collapsed: sidebarCollapsed }">
        <div class="sidebar-header">
          <h3 v-if="!sidebarCollapsed">历史会议</h3>
          <button class="toggle-btn" @click="toggleSidebar" :title="sidebarCollapsed ? '展开历史会议' : '折叠历史会议'">
            {{ sidebarCollapsed ? '📂' : '📁' }}
          </button>
        </div>
        <div class="history-list" v-if="!sidebarCollapsed">
          <div class="history-session-item"
            v-for="session in historySession"
            :key="session.session_id"
            @click="gainSession(session.session_id)"
          >
            <div class="session-icon">📋</div>
            <div class="session-info">
              <div class="session-title">{{ session.key_points[0] }}</div>
              <div class="session-date">{{ formatDate(session.created_at) }}</div>
            </div>
          </div>
        </div>
      </div>

      <!-- 主要内容区域 -->
      <div class="main-content" :class="{ expanded: sidebarCollapsed }">
        <!-- 控制面板 -->
        <div class="control-panel">
          <div class="panel-header">
            <div class="app-branding">
              <div class="logo-container">
                <img src="./assets/xjtu.png" alt="Logo" class="logo" />
              </div>
              <div class="title-section">
                <h1 class="app-title">PromptMeet</h1>
                <p class="app-subtitle">智能会议助手</p>
              </div>
              <div class="status-section">
                <div class="status-indicator" :class="{ active: isRunning }">
                  <div class="status-dot"></div>
                  <span class="status-text">{{ isRunning ? '会议中' : '待机中' }}</span>
                </div>
              </div>
            </div>
          </div>
          
          <div class="control-buttons">
            <button class="control-btn primary" 
              :class="{ active: isRunning }" 
              @click="handleStart">
              <i class="btn-icon">{{ isRunning ? '⏹️' : '▶️' }}</i>
              <span>{{ isRunning ? '结束会议' : '开始会议' }}</span>
            </button>
            
            <button class="control-btn secondary" 
              :disabled="!isRunning" 
              :class="{ recording: isRecording }" 
              @click="handleRecord">
              <i class="btn-icon">{{ isRecording ? '⏸️' : '🎙️' }}</i>
              <span>{{ isRecording ? '停止录音' : '开始录音' }}</span>
            </button>
            
            <button class="control-btn info" 
              :disabled="!isRunning" 
              @click="handleScreenshot">
              <i class="btn-icon">📸</i>
              <span>截图分析</span>
            </button>
            
            <button class="control-btn warning" 
              :disabled="!isRunning" 
              @click="handleCreateSummary">
              <i class="btn-icon">📝</i>
              <span>生成摘要</span>
            </button>
            
            <button class="control-btn success" 
              :disabled="!isRunning" 
              @click="saveSession">
              <i class="btn-icon">💾</i>
              <span>保存会议</span>
            </button>
          </div>
        </div>

        <!-- 聊天区域 -->
        <div class="chat-container">
          <div class="chat-header">
            <h3>AI助手对话</h3>
            <div class="chat-status">
              <div class="online-indicator"></div>
              <span>AI助手在线</span>
            </div>
          </div>
          
          <div class="chat-messages" ref="chatDisplay">
            <div v-if="qa.length === 0" class="chat-welcome">
              <div class="welcome-avatar">🤖</div>
              <div class="welcome-text">
                <h4>欢迎使用PromptMeet智能会议助手</h4>
                <p>我可以帮助您记录会议内容、生成摘要、回答问题等</p>
              </div>
            </div>
            
            <div v-for="(msg, idx) in qa" :key="idx" class="message-wrapper">
              <div class="message" :class="msg.from === 'user' ? 'user-message' : 'ai-message'">
                <div class="message-avatar">
                  {{ msg.from === 'user' ? '👤' : '🤖' }}
                </div>
                <div class="message-content">
                  <div class="message-bubble">
                    <div v-if="msg.from === 'agent'" class="message-html" v-html="md.render(msg.content)"></div>
                    <div v-else class="message-text">{{ msg.content }}</div>
                  </div>
                  <div class="message-time">{{ formatTime(new Date()) }}</div>
                </div>
              </div>
            </div>
          </div>
          
          <!-- 推荐问题 -->
          <div v-if="questions.length" class="suggestions">
            <div class="suggestions-title">推荐问题</div>
            <div class="suggestion-chips">
              <button 
                v-for="(txt, i) in questions" 
                :key="i" 
                class="suggestion-chip" 
                @click="handleRecommendClick(txt)"
                :title="txt">
                {{ txt }}
              </button>
            </div>
          </div>
          
          <!-- 输入区域 -->
          <div class="chat-input-container">
            <div class="input-wrapper">
              <input 
                type="text" 
                v-model="message" 
                placeholder="输入您的问题..." 
                @keydown="onInputKeydown"
                class="chat-input" />
              <button @click="sendMessage" class="send-btn" :disabled="!message.trim()">
                <i>📤</i>
              </button>
            </div>
          </div>
        </div>
      </div>

      <!-- 右侧面板 -->
      <div class="right-panel" :class="{ expanded: sidebarCollapsed }">
        <div class="panel-tabs">
          <button 
            class="tab-btn" 
            :class="{ active: activeTab === 'tab1' }" 
            @click="activeTab = 'tab1'">
            <i>📋</i>
            <span>会议记录</span>
          </button>
          <button 
            class="tab-btn" 
            :class="{ active: activeTab === 'tab2' }" 
            @click="activeTab = 'tab2'">
            <i>📄</i>
            <span>会议摘要</span>
          </button>
        </div>
        
        <div class="panel-content">
          <!-- 会议记录 -->
          <div v-if="activeTab === 'tab1'" class="tab-panel">
            <div class="timeline-container">
              <div v-if="chatHistory.length === 0" class="empty-state">
                <div class="empty-icon">📝</div>
                <p>开始会议后，这里将显示实时记录</p>
              </div>
              <div v-else class="timeline">
                <div v-for="(msg, index) in chatHistory" :key="index" class="timeline-item">
                  <div class="timeline-dot"></div>
                  <div class="timeline-content">
                    <div class="timeline-header">
                      <span class="speaker">{{ msg.sender }}</span>
                      <span class="timestamp">{{ msg.time }}</span>
                    </div>
                    <div class="timeline-text">{{ msg.content }}</div>
                  </div>
                </div>
              </div>
            </div>
          </div>
          
          <!-- 会议摘要 -->
          <div v-if="activeTab === 'tab2'" class="tab-panel">
            <div class="summary-container">
              <div class="summary-header">
                <h4>会议摘要</h4>
                <div class="summary-status">
                  <div class="status-dot" :class="{ active: summary !== '会议结束后自动生成……' }"></div>
                  <span>{{ summary === '会议结束后自动生成……' ? '等待生成' : '已生成' }}</span>
                </div>
              </div>
              <div class="summary-content" v-html="renderedSummary"></div>
            </div>
          </div>
        </div>
      </div>
    </div>

    <!-- 窗口选择模态框 -->
    <div v-if="showWindowSelection" class="modal-overlay">
      <div class="modal-container">
        <div class="modal-header">
          <h3>选择截图窗口</h3>
          <button class="modal-close" @click="cancelWindowSelection">✕</button>
        </div>
        <div class="modal-content">
          <div class="window-grid">
            <div 
              v-for="window in availableWindows" 
              :key="window.id"
              class="window-card"
              @click="selectWindow(window.id)">
              <div class="window-preview">🖼️</div>
              <div class="window-details">
                <div class="window-title">{{ window.title }}</div>
                <div class="window-type">{{ window.type === 'window' ? '应用窗口' : window.type }}</div>
              </div>
            </div>
          </div>
        </div>
        <div class="modal-footer">
          <button class="modal-btn secondary" @click="cancelWindowSelection">取消</button>
        </div>
      </div>
    </div>
  </div>
</template>

<script>
import MarkdownIt from 'markdown-it';
import hljs from 'highlight.js';
import 'highlight.js/styles/github-dark.css';

export default {
  data() {
    return {
      isRecording: false,
      isRunning: false,
      baseURL: 'http://localhost:8000',
      wsbaseURL: 'ws://localhost:8000',
      sessionid: '',
      message: '',
      activeTab: 'tab1',
      chatHistory: [],
      data: {},
      websocket: null,
      questions: [],
      id: 0,
      receivedData: '',
      qa: [],
      summary: '会议结束后自动生成……',
      md: new MarkdownIt({
        highlight: function (str, lang) {
          if (lang && hljs.getLanguage(lang)) {
            try {
              return `<pre class="hljs"><code class="language-${lang}">${hljs.highlight(str, { language: lang }).value}</code></pre>`;
            } catch (__) {}
          }
          return `<pre class="hljs"><code>${MarkdownIt().utils.escapeHtml(str)}</code></pre>`;
        }
      }),
      availableWindows: [],
      selectedWindowId: null,
      showWindowSelection: false,
      historySession: [],
      sidebarCollapsed: false,
    };
  },
  computed: {
    renderedSummary() {
      return this.md.render(this.summary);
    },
  },
  methods: {
    formatDate(dateString) {
      if (!dateString) return '';
      const date = new Date(dateString);
      return date.toLocaleDateString('zh-CN', { 
        month: 'short', 
        day: 'numeric',
        hour: '2-digit',
        minute: '2-digit'
      });
    },
    formatTime(date) {
      return date.toLocaleTimeString('zh-CN', { 
        hour: '2-digit', 
        minute: '2-digit' 
      });
    },

    handleRecommendClick(text) {
      this.message = text;
    },
    onInputKeydown(e) {
      if (e.key === 'Enter') {
        this.sendMessage();
      }
    },
    async handleStart() {
      if (!this.isRunning) {
        await this.handleCreateSession();
      } else {
        await this.handleEndSession();
        this.isRunning = false;
      }
    },
    async gainSessionId() {
      const url = `${this.baseURL}/db/sessions`;
      const response = await fetch(url, {
        method: 'GET',
        headers: {
          'Content-Type': 'application/json',
        },
      });
      const data = await response.json();
      for (const item of data) {
        this.historySession.push(item);
      }
    },
    async gainSession(sid) {
      this.clear()
      const url = `${this.baseURL}/db/sessions/${sid}`
      const response = await fetch(url, {
        method: 'GET',
        headers: {
          'Content-Type': 'application/json',
        },
      });
      const data = await response.json();
      const transcript_segments=data.transcript_segments
      for (const segment of transcript_segments) {  
        const chat={sender:segment.speaker, time:segment.timestamp, content:segment.text}
        this.chatHistory.push(chat)
      }
      this.summary = data.current_summary.summary_text;
    },
    async handleCreateSession(){
      this.clear()
      this.isRecording = false
      this.isRunning=true
      const url=`${this.baseURL}/api/sessions`
      const response = await fetch(url, {
        method: 'POST',
        headers: {
          'Content-Type': 'application/json',
        },
      });
      const data = await response.json();
      this.sessionid = data.session_id;
      this.websocket = new WebSocket(`${this.wsbaseURL}/ws/${this.sessionid}`);
    },
    async saveSession() {
      const url = `${this.baseURL}/api/sessions/${this.sessionid}/store-session`;
      await fetch(url, {
        method: 'POST',
        headers: {
          'Content-Type': 'application/json',
        },
      });
    },
    async handleStartRecord() {
      const url = `${this.baseURL}/api/sessions/${this.sessionid}/start-recording`;
      await fetch(url, {
        method: 'POST',
        headers: {
          'Content-Type': 'application/json',
        },
      });
    },
    async handleStopRecord() {
      const url = `${this.baseURL}/api/sessions/${this.sessionid}/stop-recording`;
      await fetch(url, {
        method: 'POST',
        headers: {
          'Content-Type': 'application/json',
        },
      });
    },
    async handleCreateSummary() {
      //this.isRunning = false;
      const url = `${this.baseURL}/api/sessions/${this.sessionid}/generate-summary`;
      await fetch(url, {
        method: 'POST',
        headers: {
          'Content-Type': 'application/json',
        },
      });
    },
    async getAvailableWindows() {
      try {
        const url = `${this.baseURL}/api/windows`;
        const response = await fetch(url);
        const data = await response.json();
        if (data.success) {
          this.availableWindows = data.windows;
        } else {
          console.error('获取窗口列表失败:', data.message);
        }
      } catch (error) {
        console.error('获取窗口列表失败:', error);
      }
    },
    async handleScreenshot() {
      await this.getAvailableWindows();
      if (this.availableWindows.length === 0) {
        alert('未检测到会议窗口');
        return;
      }
      if (this.availableWindows.length === 1) {
        this.selectedWindowId = this.availableWindows[0].id;
        await this.performScreenshot();
      } else {
        this.showWindowSelection = true;
      }
    },
    async performScreenshot() {
      try {
        let url = `${this.baseURL}/api/sessions/${this.sessionid}/start-image-processing`;
        if (this.selectedWindowId) {
          url += `?window_id=${this.selectedWindowId}`;
        }
        const response = await fetch(url, {
          method: 'POST',
          headers: {
            'Content-Type': 'application/json',
          },
        });
        const data = await response.json();
        if (data.success) {
          console.log('截图处理已启动:', data.message);
        } else {
          console.error('截图处理失败:', data.message);
        }
      } catch (error) {
        console.error('截图处理失败:', error);
      }
      this.showWindowSelection = false;
    },
    selectWindow(windowId) {
      this.selectedWindowId = windowId;
      this.performScreenshot();
    },
    cancelWindowSelection() {
      this.showWindowSelection = false;
      this.selectedWindowId = null;
    },
    openTab(tabName) {
      this.activeTab = tabName;
    },
    sendMessage() {
      if (this.message.trim()) {
        this.qa.push({ from: 'user', content: this.message });
        this.websocket.send(JSON.stringify({
          type: 'agent_message',
          data: { content: this.message },
        }));
        this.message = '';
        this.$nextTick(() => {
          this.scrollToBottom();
        });
      }
    },
    scrollToBottom() {
      const el = this.$refs.chatDisplay;
      if (el) {
        el.scrollTop = el.scrollHeight;
      }
    },
    sendId(id) {
      this.websocket.send(JSON.stringify({
        input: id,
      }));
    },
    ShowQuestion() {
      this.questions[this.id % 3] = this.receivedData.data.content;
      this.id++;
    },
    ShowAnswer() {
      const data = this.receivedData;
      const delta = data.data && (data.data.delta || data.data.chunk);
      const content = data.data && data.data.content;
      if (delta !== undefined) {
        // 流式分片，拼接
        if (this.qa.length > 0 && this.qa[this.qa.length - 1].from === 'agent') {
          this.qa[this.qa.length - 1].content = (this.qa[this.qa.length - 1].content || '') + delta;
        } else {
          this.qa.push({ from: 'agent', content: delta });
        }
      } else if (content !== undefined) {
        // 完整内容，直接覆盖最后一条 agent 消息
        if (this.qa.length > 0 && this.qa[this.qa.length - 1].from === 'agent') {
          this.qa[this.qa.length - 1].content = content;
        } else {
          this.qa.push({ from: 'agent', content: content });
        }
      }
      this.$nextTick(() => {
        this.scrollToBottom();
      });
    },
    ShowSummary() {
      this.summary = this.receivedData.data.summary_text;
    },
    ShowHistory() {
      const chat = {
        sender: this.receivedData.data.speaker,
        time: this.receivedData.timestamp,
        content: this.receivedData.data.text,
      };
      this.chatHistory.push(chat);
    },
    ShowEmailResponse() {
      // 处理邮件发送响应
      const emailResult = this.receivedData.data.content;
      
      // 检查是否是邮件相关的响应
      if (emailResult && typeof emailResult === 'string') {
        // 检查是否包含邮件工具的结果
        if (emailResult.includes('邮件') || emailResult.includes('email')) {
          // 如果是缺失信息的情况，显示提示
          if (emailResult.includes('邮件信息不完整') || emailResult.includes('请补充')) {
            this.qa.push({ from: 'agent', content: emailResult });
          } else if (emailResult.includes('邮件发送成功')) {
            this.qa.push({ from: 'agent', content: '✅ 邮件发送成功！' });
          } else if (emailResult.includes('邮件发送失败') || emailResult.includes('错误')) {
            this.qa.push({ from: 'agent', content: `❌ ${emailResult}` });
          } else {
            this.qa.push({ from: 'agent', content: emailResult });
          }
        } else {
          this.qa.push({ from: 'agent', content: emailResult });
        }
      } else {
        this.qa.push({ from: 'agent', content: emailResult });
      }
    },
    handleRecord() {
      if (!this.isRecording) {
        this.handleStartRecord();
        this.isRecording = true;
      } else {
        this.handleStopRecord();
        this.isRecording = false;
      }
    },
    handleEndSession() {
      // 停止录音如果正在录音
      if (this.isRecording) {
        this.handleStopRecord();
        this.isRecording = false;
      }
      // 关闭WebSocket连接
      if (this.websocket) {
        this.websocket.close();
        this.websocket = null;
      }
      // 设置会话状态为结束
      this.isRunning = false;
      this.sessionid = '';
    },
    toggleSidebar() {
      this.sidebarCollapsed = !this.sidebarCollapsed;
    },
    clear() {
      this.qa = [];
      this.chatHistory = [];
      this.questions = [];
      this.id = 0;
      this.receivedData = '';
      this.summary = "会议结束后自动生成……";
    },
    enhanceCodeBlocks() {
      this.$nextTick(() => {
        const blocks = this.$el.querySelectorAll('.message-html pre code');
        blocks.forEach(code => {
          const pre = code.parentElement;
          if (!pre || pre.tagName.toLowerCase() !== 'pre') return;
          // 先移除旧的
          pre.querySelectorAll('.code-lang-label, .copy-btn').forEach(e => e.remove());
          // 语言标注
          let lang = '';
          code.classList.forEach(cls => {
            if (cls.startsWith('language-')) {
              lang = cls.replace('language-', '');
            }
          });
          // 调试输出
          console.log('代码块', pre, lang);
          if (lang) {
            const label = document.createElement('div');
            label.className = 'code-lang-label';
            label.innerText = lang.toUpperCase();
            pre.appendChild(label);
          }
          // 复制按钮
          const btn = document.createElement('button');
          btn.className = 'copy-btn';
          btn.innerText = '复制';
          btn.onclick = () => {
            navigator.clipboard.writeText(code.innerText);
            btn.innerText = '已复制!';
            setTimeout(() => (btn.innerText = '复制'), 1200);
          };
          pre.appendChild(btn);
          pre.style.position = 'relative';
        });
      });
    },
  },
  watch: {
    websocket(newVal, oldVal) {
      if (oldVal) {
        oldVal.close()
      }
      newVal.onmessage = (event) => {
        this.receivedData = JSON.parse(event.data);
        if(this.receivedData.type=="question"){
          this.ShowQuestion()
        }
        else if(this.receivedData.type=="answer"){
          this.ShowAnswer()
        }
        else if(this.receivedData.type=="summary_generated"){
          this.ShowSummary()
        }
        else if(this.receivedData.type=="audio_transcript" || this.receivedData.type=="image_ocr_result"){
          this.ShowHistory()
        }
        else if(this.receivedData.type=="email_response"){
          this.ShowEmailResponse()
        }
        else{
          return
        }

      };
      this.enhanceCodeBlocks();
    },
    qa() {
      this.$nextTick(() => {
        this.scrollToBottom();
        this.enhanceCodeBlocks();
      });
    },
    summary() {
      this.enhanceCodeBlocks();
    }
  },
  mounted() {
    this.openTab('tab1');
    this.gainSessionId();
    this.enhanceCodeBlocks();
  },
};
</script>

<<<<<<< HEAD
<template>
  <div class="main-layout">
    <!-- 历史会议侧边栏，放在最左侧 -->
    <div class="sidebar">
      <div class="history-sidebar"
        v-for="session in historySession"
        :key="session.session_id"
        :class="['history-session-item']"
        @click="gainSession(session.session_id)"
      >
        {{ session.key_points[0]?.split(/[:：]/)[0] || '无标题'}}
      </div>
    </div>
    <div class="left-panel">
      <div class="controller-box">
        <div class="logo-title-row">
          <img src="./assets/xjtu.png" alt="Logo" class="logo-img" />
          <span class="app-title">PromptMeet智能会议助手</span>
          <span class="status-indicator" :class="{ running: isRunning, stopped: !isRunning }"></span>
        </div>
        <div class="button-row">
          <button class="start-btn" :class="{ running: isRunning }" @click="handleStart">
            {{ isRunning ? '结束' : '开始' }}
          </button>
          <button class="record-btn" :disabled="!isRunning" :class="{ recording: isRecording }" @click="handleRecord">
            {{ isRecording ? '停止' : '录音' }}
          </button>
          <button class="screenshot-btn" :disabled="!isRunning" @click="handleScreenshot" style="margin-left:auto;">截图</button>
          <button class="stop-btn" :disabled="!isRunning" @click="handleCreateSummary">生成摘要</button>
          <button class="save-btn" :disabled="!isRunning" @click="saveSession">保存</button>
        </div>
      </div>
      <div class="chat-box">
        <div class="chat-display" ref="chatDisplay">
          <!-- 聊天内容显示区域 -->
          <template v-if="qa.length === 0">
            <div class="chat-welcome">
              <el-icon size="20"><ChatDotRound /></el-icon>
              我是XXX，很高兴见到你！
            </div>
          </template>
          <template v-else>
            <div v-for="(msg, idx) in qa" :key="idx"
              :class="['chat-message', msg.from === 'user' ? 'chat-message-right' : 'chat-message-left']">
              <span v-if="msg.from === 'user'">{{ msg.content }}</span>
              <span v-else>{{ msg.content }}</span>
            </div>
          </template>
        </div>
        <div v-if="questions.length" class="recommend-bar">
          <button v-for="(txt, i) in questions" :key="i" class="recommend-btn" @click="handleRecommendClick(txt)" :title="txt">{{ txt }}</button>
        </div>
        <div class="chat-input">
          <input type="text" v-model="message" placeholder="请输入内容..." @keydown="onInputKeydown" />
          <button @click="sendMessage">发送</button>
        </div>
      </div>
    </div>
    <div class="right-panel">
      <div class="nav-bar">
        <button :class="{ active: activeTab === 'tab1' }" @click="activeTab = 'tab1'">记录</button>
        <button :class="{ active: activeTab === 'tab2' }" @click="activeTab = 'tab2'">总结</button>
      </div>
      <div class="tab-content" v-if="activeTab === 'tab1'">
        <el-timeline style="max-width:475px">
          <el-timeline-item v-for="(msg, index) in chatHistory" :key="index" :timestamp="msg.time" placement="top">
            <el-card>
              <p>{{ msg.content }}</p>
            </el-card>
          </el-timeline-item>
        </el-timeline>
      </div>
      <div class="tab-content" v-else>
        <div class="summary">
          <p v-html="renderedSummary"></p>
        </div>
      </div>
    </div>
    <!-- 窗口选择模态框 -->
    <div v-if="showWindowSelection" class="window-selection-modal">
      <div class="modal-overlay" @click="cancelWindowSelection"></div>
      <div class="modal-content">
        <div class="modal-header">
          <h3>选择要截图的窗口</h3>
          <button class="close-btn" @click="cancelWindowSelection">×</button>
        </div>
        <div class="modal-body">
          <div class="window-list">
            <div 
              v-for="window in availableWindows" 
              :key="window.id"
              class="window-item"
              @click="selectWindow(window.id)"
            >
              <div class="window-icon">🖼️</div>
              <div class="window-info">
                <div class="window-title">{{ window.title }}</div>
                <div class="window-type">{{ window.type === 'window' ? '应用窗口' : window.type }}</div>
              </div>
            </div>
          </div>
        </div>
        <div class="modal-footer">
          <button class="cancel-btn" @click="cancelWindowSelection">取消</button>
        </div>
      </div>
    </div>
  </div>
</template>

=======
>>>>>>> 71eccd39
<style scoped>
/* 全局样式重置 */
* {
  margin: 0;
  padding: 0;
  box-sizing: border-box;
}

/* 主容器 */
.app-container {
  min-height: 100vh;
  background: linear-gradient(135deg, #667eea 0%, #764ba2 100%);
  position: relative;
  overflow: hidden;
}

/* 背景装饰 */
.bg-decoration {
  position: absolute;
  top: 0;
  left: 0;
  right: 0;
  bottom: 0;
  background: 
    radial-gradient(circle at 20% 80%, rgba(120, 119, 198, 0.3) 0%, transparent 50%),
    radial-gradient(circle at 80% 20%, rgba(255, 255, 255, 0.1) 0%, transparent 50%);
  pointer-events: none;
}

/* 主布局 */
.main-layout {
  display: flex;
  height: 100vh;
  position: relative;
  z-index: 1;
  gap: 20px;
  padding: 20px;
}

/* 侧边栏 */
.sidebar {
  width: 280px;
  background: rgba(255, 255, 255, 0.95);
  backdrop-filter: blur(10px);
  border-radius: 20px;
  box-shadow: 0 8px 32px rgba(0, 0, 0, 0.1);
  display: flex;
  flex-direction: column;
  overflow: hidden;
  transition: all 0.3s ease;
}

.sidebar.collapsed {
  width: 60px;
  box-shadow: 0 4px 16px rgba(0, 0, 0, 0.15);
}

.sidebar.collapsed .sidebar-header {
  border-bottom: none;
}

.sidebar-header {
  padding: 24px 20px 16px;
  border-bottom: 1px solid rgba(0, 0, 0, 0.1);
  background: linear-gradient(135deg, #667eea, #764ba2);
  color: white;
  display: flex;
  align-items: center;
  justify-content: space-between;
  min-height: 80px;
}

.sidebar.collapsed .sidebar-header {
  padding: 24px 10px 16px;
  justify-content: center;
}

.sidebar-header h3 {
  font-size: 18px;
  font-weight: 600;
  margin: 0;
  transition: opacity 0.3s ease;
}

.toggle-btn {
  background: none;
  border: none;
  color: white;
  font-size: 18px;
  cursor: pointer;
  padding: 8px;
  border-radius: 8px;
  transition: background 0.3s ease;
  display: flex;
  align-items: center;
  justify-content: center;
}

.toggle-btn:hover {
  background: rgba(255, 255, 255, 0.2);
}

.history-list {
  flex: 1;
  overflow-y: auto;
  padding: 16px;
  transition: all 0.3s ease;
}

.history-session-item {
  display: flex;
  align-items: center;
  padding: 16px;
  margin-bottom: 12px;
  background: rgba(255, 255, 255, 0.8);
  border-radius: 12px;
  cursor: pointer;
  transition: all 0.3s ease;
  border: 1px solid rgba(0, 0, 0, 0.05);
}

.history-session-item:hover {
  background: rgba(102, 126, 234, 0.1);
  transform: translateY(-2px);
  box-shadow: 0 4px 12px rgba(0, 0, 0, 0.1);
}

.session-icon {
  font-size: 20px;
  margin-right: 12px;
}

.session-info {
  flex: 1;
}

.session-title {
  font-size: 14px;
  font-weight: 500;
  color: #333;
  margin-bottom: 4px;
  line-height: 1.4;
}

.session-date {
  font-size: 12px;
  color: #666;
}

/* 主内容区 */
.main-content {
  flex: 1;
  display: flex;
  flex-direction: column;
  gap: 20px;
  min-width: 0;
  transition: all 0.3s ease;
}

.main-content.expanded {
  /* 当侧边栏折叠时，主内容区可以获得更多空间 */
}

/* 控制面板 */
.control-panel {
  background: rgba(255, 255, 255, 0.95);
  backdrop-filter: blur(10px);
  border-radius: 20px;
  box-shadow: 0 8px 32px rgba(0, 0, 0, 0.1);
  padding: 24px;
}

.panel-header {
  margin-bottom: 24px;
}

.app-branding {
  display: flex;
  align-items: center;
  gap: 20px;
}

.logo-container {
  width: 60px;
  height: 60px;
  background: linear-gradient(135deg, #667eea, #764ba2);
  border-radius: 16px;
  display: flex;
  align-items: center;
  justify-content: center;
  box-shadow: 0 4px 12px rgba(102, 126, 234, 0.3);
}

.logo {
  width: 36px;
  height: 36px;
  border-radius: 8px;
}

.title-section {
  flex: 1;
}

.app-title {
  font-size: 28px;
  font-weight: 700;
  color: #333;
  margin: 0 0 4px 0;
  background: linear-gradient(135deg, #667eea, #764ba2);
  -webkit-background-clip: text;
  -webkit-text-fill-color: transparent;
  background-clip: text;
}

.app-subtitle {
  font-size: 14px;
  color: #666;
  margin: 0;
}

.status-section {
  display: flex;
  align-items: center;
}

.status-indicator {
  display: flex;
  align-items: center;
  gap: 8px;
  padding: 8px 16px;
  background: rgba(244, 67, 54, 0.1);
  border-radius: 20px;
  transition: all 0.3s ease;
}

.status-indicator.active {
  background: rgba(76, 175, 80, 0.1);
}

.status-dot {
  width: 8px;
  height: 8px;
  border-radius: 50%;
  background: #f44336;
  animation: pulse 2s infinite;
}

.status-indicator.active .status-dot {
  background: #4caf50;
}

.status-text {
  font-size: 12px;
  font-weight: 500;
  color: #666;
}

@keyframes pulse {
  0% { opacity: 1; }
  50% { opacity: 0.5; }
  100% { opacity: 1; }
}

/* 控制按钮 */
.control-buttons {
  display: flex;
  gap: 12px;
  flex-wrap: wrap;
}

.control-btn {
  display: flex;
  align-items: center;
  gap: 8px;
  padding: 12px 20px;
  border: none;
  border-radius: 12px;
  font-size: 14px;
  font-weight: 500;
  cursor: pointer;
  transition: all 0.3s ease;
  min-width: 120px;
  justify-content: center;
  position: relative;
  overflow: hidden;
}

.control-btn::before {
  content: '';
  position: absolute;
  top: 0;
  left: -100%;
  width: 100%;
  height: 100%;
  background: linear-gradient(90deg, transparent, rgba(255, 255, 255, 0.3), transparent);
  transition: left 0.5s;
}

.control-btn:hover::before {
  left: 100%;
}

.control-btn.primary {
  background: linear-gradient(135deg, #4caf50, #45a049);
  color: white;
  box-shadow: 0 4px 12px rgba(76, 175, 80, 0.3);
}

.control-btn.primary.active {
  background: linear-gradient(135deg, #f44336, #d32f2f);
  box-shadow: 0 4px 12px rgba(244, 67, 54, 0.3);
}

.control-btn.secondary {
  background: linear-gradient(135deg, #ff9800, #f57c00);
  color: white;
  box-shadow: 0 4px 12px rgba(255, 152, 0, 0.3);
}

.control-btn.secondary.recording {
  background: linear-gradient(135deg, #f44336, #d32f2f);
  animation: recording-pulse 1.5s infinite;
}

.control-btn.info {
  background: linear-gradient(135deg, #2196f3, #1976d2);
  color: white;
  box-shadow: 0 4px 12px rgba(33, 150, 243, 0.3);
}

.control-btn.warning {
  background: linear-gradient(135deg, #ff5722, #d84315);
  color: white;
  box-shadow: 0 4px 12px rgba(255, 87, 34, 0.3);
}

.control-btn.success {
  background: linear-gradient(135deg, #4caf50, #388e3c);
  color: white;
  box-shadow: 0 4px 12px rgba(76, 175, 80, 0.3);
}

.control-btn:disabled {
  background: #e0e0e0;
  color: #9e9e9e;
  cursor: not-allowed;
  box-shadow: none;
}

.control-btn:hover:not(:disabled) {
  transform: translateY(-2px);
  box-shadow: 0 6px 16px rgba(0, 0, 0, 0.15);
}

.btn-icon {
  font-size: 16px;
}

@keyframes recording-pulse {
  0% { box-shadow: 0 4px 12px rgba(244, 67, 54, 0.3); }
  50% { box-shadow: 0 4px 20px rgba(244, 67, 54, 0.6); }
  100% { box-shadow: 0 4px 12px rgba(244, 67, 54, 0.3); }
}

/* 聊天容器 */
.chat-container {
  flex: 1;
  background: rgba(255, 255, 255, 0.95);
  backdrop-filter: blur(10px);
  border-radius: 20px;
  box-shadow: 0 8px 32px rgba(0, 0, 0, 0.1);
  display: flex;
  flex-direction: column;
  overflow: hidden;
}

.chat-header {
  display: flex;
  align-items: center;
  justify-content: space-between;
  padding: 20px 24px;
  background: linear-gradient(135deg, rgba(102, 126, 234, 0.1), rgba(118, 75, 162, 0.1));
  border-bottom: 1px solid rgba(0, 0, 0, 0.05);
}

.chat-header h3 {
  font-size: 18px;
  font-weight: 600;
  color: #333;
  margin: 0;
}

.chat-status {
  display: flex;
  align-items: center;
  gap: 8px;
  font-size: 12px;
  color: #4caf50;
}

.online-indicator {
  width: 8px;
  height: 8px;
  border-radius: 50%;
  background: #4caf50;
  animation: pulse 2s infinite;
}

/* 聊天消息 */
.chat-messages {
  flex: 1;
  overflow-y: auto;
  padding: 20px;
  scroll-behavior: smooth;
}

.chat-messages::-webkit-scrollbar {
  width: 6px;
}

.chat-messages::-webkit-scrollbar-track {
  background: rgba(0, 0, 0, 0.05);
  border-radius: 3px;
}

.chat-messages::-webkit-scrollbar-thumb {
  background: rgba(0, 0, 0, 0.2);
  border-radius: 3px;
}

.chat-welcome {
  display: flex;
  align-items: center;
  gap: 20px;
  padding: 40px 20px;
  text-align: left;
}

.welcome-avatar {
  font-size: 48px;
  width: 80px;
  height: 80px;
  display: flex;
  align-items: center;
  justify-content: center;
  background: linear-gradient(135deg, #667eea, #764ba2);
  border-radius: 20px;
  box-shadow: 0 4px 12px rgba(102, 126, 234, 0.3);
}

.welcome-text h4 {
  font-size: 20px;
  color: #333;
  margin: 0 0 8px 0;
}

.welcome-text p {
  font-size: 14px;
  color: #666;
  margin: 0;
  line-height: 1.5;
}

.message-wrapper {
  margin-bottom: 20px;
  animation: messageSlideIn 0.3s ease-out;
}

@keyframes messageSlideIn {
  from {
    opacity: 0;
    transform: translateY(10px);
  }
  to {
    opacity: 1;
    transform: translateY(0);
  }
}

.message {
  display: flex;
  align-items: flex-start;
  gap: 12px;
}

.user-message {
  flex-direction: row-reverse;
}

.message-avatar {
  width: 36px;
  height: 36px;
  border-radius: 18px;
  background: linear-gradient(135deg, #667eea, #764ba2);
  display: flex;
  align-items: center;
  justify-content: center;
  font-size: 16px;
  flex-shrink: 0;
}

.user-message .message-avatar {
  background: linear-gradient(135deg, #4caf50, #45a049);
}

.message-content {
  max-width: 70%;
}

.message-bubble {
  background: rgba(0, 0, 0, 0.05);
  padding: 12px 16px;
  border-radius: 16px;
  font-size: 14px;
  line-height: 1.5;
  color: #333;
  word-wrap: break-word;
}

.user-message .message-bubble {
  background: linear-gradient(135deg, #667eea, #764ba2);
  color: white;
}

.message-time {
  font-size: 11px;
  color: #999;
  margin-top: 4px;
  text-align: right;
}

.user-message .message-time {
  text-align: left;
}

/* 消息内容格式化样式 */
.message-html {
  line-height: 1.6;
}

.message-text {
  line-height: 1.5;
}

/* AI消息中的Markdown样式 */
.message-html h1, .message-html h2, .message-html h3, .message-html h4, .message-html h5, .message-html h6 {
  margin: 8px 0 4px 0;
  color: #333;
  font-weight: 600;
}

.message-html h1 { font-size: 18px; }
.message-html h2 { font-size: 16px; }
.message-html h3 { font-size: 15px; }
.message-html h4 { font-size: 14px; }
.message-html h5 { font-size: 13px; }
.message-html h6 { font-size: 12px; }

.message-html p {
  margin: 8px 0;
  line-height: 1.5;
}

.message-html ul, .message-html ol {
  margin: 8px 0;
  padding-left: 20px;
}

.message-html li {
  margin: 4px 0;
  line-height: 1.5;
}

.message-html ul li {
  list-style-type: none;
  position: relative;
}

.message-html ul li::before {
  content: "•";
  color: #667eea;
  font-weight: bold;
  position: absolute;
  left: -16px;
}

.message-html ol li {
  list-style-type: none;
  position: relative;
  counter-increment: item;
}

.message-html ol {
  counter-reset: item;
}

.message-html ol li::before {
  content: counter(item) ".";
  color: #667eea;
  font-weight: bold;
  position: absolute;
  left: -20px;
  width: 16px;
  text-align: right;
}

.message-html blockquote {
  margin: 8px 0;
  padding: 8px 12px;
  background: rgba(102, 126, 234, 0.1);
  border-left: 4px solid #667eea;
  border-radius: 4px;
  color: #555;
  font-style: italic;
}

.message-html code {
  background: rgba(0, 0, 0, 0.1);
  padding: 2px 4px;
  border-radius: 3px;
  font-family: 'Monaco', 'Consolas', 'Courier New', monospace;
  font-size: 12px;
  color: #d63384;
}

/* DeepSeek风格Markdown增强样式（scoped穿透） */
:deep(pre.hljs) {
  background: #23272e !important;
  border-radius: 10px;
  padding: 18px 16px 16px 16px;
  margin: 16px 0;
  font-size: 14px;
  font-family: 'JetBrains Mono', 'Fira Mono', 'Consolas', 'Menlo', monospace;
  overflow-x: auto;
  position: relative;
  box-shadow: 0 2px 8px rgba(30, 34, 40, 0.08);
}

:deep(pre.hljs) .code-lang-label {
  position: absolute;
  top: 8px;
  right: 60px;
  background: #4f8cff;
  color: #fff;
  font-size: 12px;
  padding: 2px 10px;
  border-radius: 8px;
  font-family: 'JetBrains Mono', monospace;
  z-index: 10;
  pointer-events: none;
  display: inline-block !important;
}

:deep(pre.hljs) .copy-btn {
  position: absolute;
  top: 8px;
  right: 16px;
  background: #23272e;
  color: #fff;
  border: 1px solid #4f8cff;
  border-radius: 6px;
  font-size: 12px;
  padding: 2px 10px;
  cursor: pointer;
  z-index: 10;
  transition: background 0.2s, color 0.2s;
  display: inline-block !important;
}
:deep(pre.hljs) .copy-btn:hover {
  background: #4f8cff;
  color: #fff;
}

:deep(.message-html) pre {
  background: #23272e;
  color: #f8f8f2;
  border-radius: 10px;
  padding: 18px 16px 16px 16px;
  margin: 16px 0;
  font-size: 14px;
  font-family: 'JetBrains Mono', 'Fira Mono', 'Consolas', 'Menlo', monospace;
  overflow-x: auto;
  position: relative;
  box-shadow: 0 2px 8px rgba(30, 34, 40, 0.08);
}

:deep(.message-html) pre code {
  background: none;
  color: inherit;
  padding: 0;
  font-size: inherit;
  font-family: inherit;
}

:deep(.message-html) code {
  background: #f4f4f5;
  color: #d63384;
  border-radius: 4px;
  padding: 2px 6px;
  font-size: 13px;
  font-family: 'JetBrains Mono', 'Fira Mono', 'Consolas', 'Menlo', monospace;
}

:deep(.message-html) blockquote {
  border-left: 4px solid #4f8cff;
  background: #f6f8fa;
  color: #444;
  padding: 12px 18px;
  margin: 16px 0;
  border-radius: 8px;
  font-style: normal;
}

:deep(.message-html) h1,
:deep(.message-html) h2,
:deep(.message-html) h3,
:deep(.message-html) h4 {
  color: #22223b;
  font-weight: 700;
  margin: 18px 0 10px 0;
  line-height: 1.3;
}

:deep(.message-html) p {
  color: #34344a;
  margin: 10px 0;
  line-height: 1.7;
}

:deep(.message-html) ul,
:deep(.message-html) ol {
  margin: 12px 0 12px 28px;
  color: #34344a;
}

:deep(.message-html) li {
  margin: 6px 0;
  line-height: 1.7;
}

:deep(.message-html) blockquote {
  border-left: 4px solid #4f8cff;
  background: #f4f7fa;
  color: #4a5568;
  padding: 12px 18px;
  margin: 16px 0;
  border-radius: 8px;
  font-style: normal;
  font-size: 15px;
}

:deep(.message-html) table {
  width: 100%;
  border-collapse: collapse;
  margin: 16px 0;
  font-size: 14px;
  background: #f8fafd;
  border-radius: 8px;
  overflow: hidden;
}

:deep(.message-html) th,
:deep(.message-html) td {
  border: 1px solid #e3e8ee;
  padding: 8px 12px;
  text-align: left;
}

:deep(.message-html) th {
  background: #eaf1fb;
  color: #23272e;
  font-weight: 600;
}

:deep(.message-html) a {
  color: #2563eb;
  text-decoration: underline;
  transition: color 0.2s;
  word-break: break-all;
}

:deep(.message-html) a:hover {
  color: #4f8cff;
  background: #eaf1fb;
}

:deep(.message-html) strong {
  color: #22223b;
  font-weight: 700;
}

:deep(.message-html) em {
  color: #4f8cff;
  font-style: italic;
}

:deep(.message-html) hr {
  border: none;
  border-top: 1px solid #e3e8ee;
  margin: 18px 0;
}



/* 用户消息保持简单样式 */
.user-message .message-bubble {
  background: linear-gradient(135deg, #667eea, #764ba2);
  color: white;
}

.user-message .message-text {
  color: white;
}

/* 推荐问题 */
.suggestions {
  padding: 16px 20px;
  border-top: 1px solid rgba(0, 0, 0, 0.05);
  background: rgba(102, 126, 234, 0.02);
}

.suggestions-title {
  font-size: 13px;
  color: #667eea;
  margin-bottom: 12px;
  font-weight: 500;
  display: flex;
  align-items: center;
  gap: 6px;
}

.suggestions-title::before {
  content: '💡';
  font-size: 14px;
}

.suggestion-chips {
  display: flex;
  flex-direction: column;
  gap: 8px;
}

.suggestion-chip {
  background: rgba(102, 126, 234, 0.1);
  border: 1px solid rgba(102, 126, 234, 0.2);
  color: #667eea;
  padding: 8px 12px;
  border-radius: 12px;
  font-size: 12px;
  cursor: pointer;
  transition: all 0.3s ease;
  flex: 1;
  min-width: 0;
  max-width: 100%;
  white-space: normal;
  word-wrap: break-word;
  line-height: 1.4;
  text-align: left;
  display: block;
}

.suggestion-chip:hover {
  background: rgba(102, 126, 234, 0.15);
  border-color: rgba(102, 126, 234, 0.3);
  transform: translateY(-1px);
  box-shadow: 0 2px 8px rgba(102, 126, 234, 0.1);
}

.suggestion-chip:active {
  transform: translateY(0);
  box-shadow: 0 1px 4px rgba(102, 126, 234, 0.2);
}

/* 输入区域 */
.chat-input-container {
  padding: 20px;
  border-top: 1px solid rgba(0, 0, 0, 0.05);
}

.input-wrapper {
  display: flex;
  gap: 12px;
  align-items: center;
}

.chat-input {
  flex: 1;
  padding: 12px 16px;
  border: 2px solid rgba(0, 0, 0, 0.1);
  border-radius: 20px;
  font-size: 14px;
  outline: none;
  transition: all 0.3s ease;
  background: rgba(255, 255, 255, 0.8);
}

.chat-input:focus {
  border-color: #667eea;
  box-shadow: 0 0 0 3px rgba(102, 126, 234, 0.1);
}

.send-btn {
  width: 44px;
  height: 44px;
  border: none;
  border-radius: 22px;
  background: linear-gradient(135deg, #667eea, #764ba2);
  color: white;
  cursor: pointer;
  transition: all 0.3s ease;
  display: flex;
  align-items: center;
  justify-content: center;
  font-size: 16px;
}

.send-btn:hover:not(:disabled) {
  transform: scale(1.1);
  box-shadow: 0 4px 12px rgba(102, 126, 234, 0.3);
}

.send-btn:disabled {
  background: #e0e0e0;
  cursor: not-allowed;
}

/* 右侧面板 */
.right-panel {
  width: 380px;
  background: rgba(255, 255, 255, 0.95);
  backdrop-filter: blur(10px);
  border-radius: 20px;
  box-shadow: 0 8px 32px rgba(0, 0, 0, 0.1);
  display: flex;
  flex-direction: column;
  overflow: hidden;
  transition: all 0.3s ease;
}

.right-panel.expanded {
  width: 600px;
}

.panel-tabs {
  display: flex;
  background: rgba(0, 0, 0, 0.02);
  border-bottom: 1px solid rgba(0, 0, 0, 0.05);
}

.tab-btn {
  flex: 1;
  display: flex;
  align-items: center;
  justify-content: center;
  gap: 8px;
  padding: 16px;
  border: none;
  background: none;
  cursor: pointer;
  transition: all 0.3s ease;
  font-size: 14px;
  color: #666;
  position: relative;
}

.tab-btn.active {
  color: #667eea;
  background: rgba(102, 126, 234, 0.05);
}

.tab-btn.active::after {
  content: '';
  position: absolute;
  bottom: 0;
  left: 0;
  right: 0;
  height: 2px;
  background: linear-gradient(135deg, #667eea, #764ba2);
}

.tab-btn:hover:not(.active) {
  background: rgba(0, 0, 0, 0.03);
}

.panel-content {
  flex: 1;
  overflow: hidden;
}

.tab-panel {
  height: 100%;
  padding: 20px;
  overflow-y: auto;
}

.tab-panel::-webkit-scrollbar {
  width: 6px;
}

.tab-panel::-webkit-scrollbar-track {
  background: rgba(0, 0, 0, 0.05);
  border-radius: 3px;
}

.tab-panel::-webkit-scrollbar-thumb {
  background: rgba(0, 0, 0, 0.2);
  border-radius: 3px;
}

/* 时间轴 */
.timeline-container {
  height: 100%;
}

.empty-state {
  display: flex;
  flex-direction: column;
  align-items: center;
  justify-content: center;
  height: 100%;
  text-align: center;
  color: #666;
}

.empty-icon {
  font-size: 48px;
  margin-bottom: 16px;
  opacity: 0.5;
}

.timeline {
  position: relative;
}

.timeline::before {
  content: '';
  position: absolute;
  left: 16px;
  top: 0;
  bottom: 0;
  width: 2px;
  background: linear-gradient(to bottom, #667eea, #764ba2);
}

.timeline-item {
  position: relative;
  padding-left: 48px;
  margin-bottom: 24px;
}

.timeline-dot {
  position: absolute;
  left: 8px;
  top: 8px;
  width: 16px;
  height: 16px;
  border-radius: 50%;
  background: linear-gradient(135deg, #667eea, #764ba2);
  box-shadow: 0 2px 8px rgba(102, 126, 234, 0.3);
}

.timeline-content {
  background: rgba(255, 255, 255, 0.8);
  padding: 16px;
  border-radius: 12px;
  border: 1px solid rgba(0, 0, 0, 0.05);
  box-shadow: 0 2px 8px rgba(0, 0, 0, 0.05);
}

.timeline-header {
  display: flex;
  justify-content: space-between;
  align-items: center;
  margin-bottom: 8px;
}

.speaker {
  font-weight: 600;
  color: #667eea;
  font-size: 14px;
}

.timestamp {
  font-size: 11px;
  color: #999;
}

.timeline-text {
  font-size: 13px;
  line-height: 1.5;
  color: #333;
}

/* 摘要容器 */
.summary-container {
  height: 100%;
  display: flex;
  flex-direction: column;
}

.summary-header {
  display: flex;
  align-items: center;
  justify-content: space-between;
  margin-bottom: 20px;
  padding-bottom: 16px;
  border-bottom: 1px solid rgba(0, 0, 0, 0.05);
}

.summary-header h4 {
  font-size: 18px;
  color: #333;
  margin: 0;
}

.summary-status {
  display: flex;
  align-items: center;
  gap: 8px;
  font-size: 12px;
  color: #666;
}

.summary-status .status-dot {
  width: 8px;
  height: 8px;
  border-radius: 50%;
  background: #ff9800;
}

.summary-status .status-dot.active {
  background: #4caf50;
}

.summary-content {
  flex: 1;
  font-size: 14px;
  line-height: 1.6;
  color: #333;
  overflow-y: auto;
}

.summary-content::-webkit-scrollbar {
  width: 6px;
}

.summary-content::-webkit-scrollbar-track {
  background: rgba(0, 0, 0, 0.05);
  border-radius: 3px;
}

.summary-content::-webkit-scrollbar-thumb {
  background: rgba(0, 0, 0, 0.2);
  border-radius: 3px;
}

/* 模态框 */
.modal-overlay {
  position: fixed;
  top: 0;
  left: 0;
  right: 0;
  bottom: 0;
  background: rgba(0, 0, 0, 0.5);
  backdrop-filter: blur(5px);
  display: flex;
  align-items: center;
  justify-content: center;
  z-index: 1000;
}

.modal-container {
  background: white;
  border-radius: 20px;
  box-shadow: 0 20px 60px rgba(0, 0, 0, 0.3);
  max-width: 600px;
  width: 90%;
  max-height: 80vh;
  overflow: hidden;
}

.modal-header {
  display: flex;
  align-items: center;
  justify-content: space-between;
  padding: 24px;
  background: linear-gradient(135deg, #667eea, #764ba2);
  color: white;
}

.modal-header h3 {
  font-size: 18px;
  margin: 0;
}

.modal-close {
  background: none;
  border: none;
  color: white;
  font-size: 20px;
  cursor: pointer;
  width: 32px;
  height: 32px;
  border-radius: 16px;
  display: flex;
  align-items: center;
  justify-content: center;
  transition: background 0.3s ease;
}

.modal-close:hover {
  background: rgba(255, 255, 255, 0.2);
}

.modal-content {
  padding: 24px;
  max-height: 400px;
  overflow-y: auto;
}

.window-grid {
  display: grid;
  grid-template-columns: repeat(auto-fill, minmax(200px, 1fr));
  gap: 16px;
}

.window-card {
  padding: 16px;
  border: 2px solid rgba(0, 0, 0, 0.1);
  border-radius: 12px;
  cursor: pointer;
  transition: all 0.3s ease;
  text-align: center;
}

.window-card:hover {
  border-color: #667eea;
  background: rgba(102, 126, 234, 0.05);
  transform: translateY(-2px);
}

.window-preview {
  font-size: 32px;
  margin-bottom: 12px;
}

.window-details {
  text-align: left;
}

.window-title {
  font-size: 14px;
  font-weight: 500;
  color: #333;
  margin-bottom: 4px;
}

.window-type {
  font-size: 12px;
  color: #666;
}

.modal-footer {
  padding: 16px 24px;
  background: rgba(0, 0, 0, 0.02);
  border-top: 1px solid rgba(0, 0, 0, 0.05);
  display: flex;
  justify-content: flex-end;
}

.modal-btn {
  padding: 8px 16px;
  border: none;
  border-radius: 8px;
  cursor: pointer;
  font-size: 14px;
  transition: all 0.3s ease;
}

.modal-btn.secondary {
  background: #f5f5f5;
  color: #666;
}

.modal-btn.secondary:hover {
  background: #e0e0e0;
}

/* 响应式设计 */
@media (max-width: 1200px) {
  .main-layout {
    gap: 16px;
    padding: 16px;
  }
  
  .sidebar {
    width: 240px;
  }
  
  .sidebar.collapsed {
    width: 60px;
  }
  
  .right-panel {
    width: 320px;
  }
  
  .right-panel.expanded {
    width: 520px;
  }
  
  .control-buttons {
    gap: 8px;
  }
  
  .control-btn {
    min-width: 100px;
    padding: 10px 16px;
  }
}

@media (max-width: 768px) {
  .main-layout {
    flex-direction: column;
    height: auto;
    min-height: 100vh;
  }
  
  .sidebar {
    width: 100%;
    height: auto;
    max-height: 200px;
  }
  
  .sidebar.collapsed {
    width: 100%;
    max-height: 80px;
  }
  
  .sidebar.collapsed .sidebar-header {
    padding: 16px;
    justify-content: center;
  }
  
  .right-panel {
    width: 100%;
    order: 3;
  }
  
  .right-panel.expanded {
    width: 100%;
  }
  
  .main-content {
    order: 2;
  }
  
  .app-branding {
    flex-direction: column;
    text-align: center;
    gap: 12px;
  }
  
  .control-buttons {
    flex-direction: column;
  }
  
  .control-btn {
    width: 100%;
  }
}
</style><|MERGE_RESOLUTION|>--- conflicted
+++ resolved
@@ -20,7 +20,7 @@
           >
             <div class="session-icon">📋</div>
             <div class="session-info">
-              <div class="session-title">{{ session.key_points[0] }}</div>
+              <div class="session-title">   {{ session.key_points[0]?.split(/[:：]/)[0] || '无标题'}}</div>
               <div class="session-date">{{ formatDate(session.created_at) }}</div>
             </div>
           </div>
@@ -673,119 +673,7 @@
 };
 </script>
 
-<<<<<<< HEAD
-<template>
-  <div class="main-layout">
-    <!-- 历史会议侧边栏，放在最左侧 -->
-    <div class="sidebar">
-      <div class="history-sidebar"
-        v-for="session in historySession"
-        :key="session.session_id"
-        :class="['history-session-item']"
-        @click="gainSession(session.session_id)"
-      >
-        {{ session.key_points[0]?.split(/[:：]/)[0] || '无标题'}}
-      </div>
-    </div>
-    <div class="left-panel">
-      <div class="controller-box">
-        <div class="logo-title-row">
-          <img src="./assets/xjtu.png" alt="Logo" class="logo-img" />
-          <span class="app-title">PromptMeet智能会议助手</span>
-          <span class="status-indicator" :class="{ running: isRunning, stopped: !isRunning }"></span>
-        </div>
-        <div class="button-row">
-          <button class="start-btn" :class="{ running: isRunning }" @click="handleStart">
-            {{ isRunning ? '结束' : '开始' }}
-          </button>
-          <button class="record-btn" :disabled="!isRunning" :class="{ recording: isRecording }" @click="handleRecord">
-            {{ isRecording ? '停止' : '录音' }}
-          </button>
-          <button class="screenshot-btn" :disabled="!isRunning" @click="handleScreenshot" style="margin-left:auto;">截图</button>
-          <button class="stop-btn" :disabled="!isRunning" @click="handleCreateSummary">生成摘要</button>
-          <button class="save-btn" :disabled="!isRunning" @click="saveSession">保存</button>
-        </div>
-      </div>
-      <div class="chat-box">
-        <div class="chat-display" ref="chatDisplay">
-          <!-- 聊天内容显示区域 -->
-          <template v-if="qa.length === 0">
-            <div class="chat-welcome">
-              <el-icon size="20"><ChatDotRound /></el-icon>
-              我是XXX，很高兴见到你！
-            </div>
-          </template>
-          <template v-else>
-            <div v-for="(msg, idx) in qa" :key="idx"
-              :class="['chat-message', msg.from === 'user' ? 'chat-message-right' : 'chat-message-left']">
-              <span v-if="msg.from === 'user'">{{ msg.content }}</span>
-              <span v-else>{{ msg.content }}</span>
-            </div>
-          </template>
-        </div>
-        <div v-if="questions.length" class="recommend-bar">
-          <button v-for="(txt, i) in questions" :key="i" class="recommend-btn" @click="handleRecommendClick(txt)" :title="txt">{{ txt }}</button>
-        </div>
-        <div class="chat-input">
-          <input type="text" v-model="message" placeholder="请输入内容..." @keydown="onInputKeydown" />
-          <button @click="sendMessage">发送</button>
-        </div>
-      </div>
-    </div>
-    <div class="right-panel">
-      <div class="nav-bar">
-        <button :class="{ active: activeTab === 'tab1' }" @click="activeTab = 'tab1'">记录</button>
-        <button :class="{ active: activeTab === 'tab2' }" @click="activeTab = 'tab2'">总结</button>
-      </div>
-      <div class="tab-content" v-if="activeTab === 'tab1'">
-        <el-timeline style="max-width:475px">
-          <el-timeline-item v-for="(msg, index) in chatHistory" :key="index" :timestamp="msg.time" placement="top">
-            <el-card>
-              <p>{{ msg.content }}</p>
-            </el-card>
-          </el-timeline-item>
-        </el-timeline>
-      </div>
-      <div class="tab-content" v-else>
-        <div class="summary">
-          <p v-html="renderedSummary"></p>
-        </div>
-      </div>
-    </div>
-    <!-- 窗口选择模态框 -->
-    <div v-if="showWindowSelection" class="window-selection-modal">
-      <div class="modal-overlay" @click="cancelWindowSelection"></div>
-      <div class="modal-content">
-        <div class="modal-header">
-          <h3>选择要截图的窗口</h3>
-          <button class="close-btn" @click="cancelWindowSelection">×</button>
-        </div>
-        <div class="modal-body">
-          <div class="window-list">
-            <div 
-              v-for="window in availableWindows" 
-              :key="window.id"
-              class="window-item"
-              @click="selectWindow(window.id)"
-            >
-              <div class="window-icon">🖼️</div>
-              <div class="window-info">
-                <div class="window-title">{{ window.title }}</div>
-                <div class="window-type">{{ window.type === 'window' ? '应用窗口' : window.type }}</div>
-              </div>
-            </div>
-          </div>
-        </div>
-        <div class="modal-footer">
-          <button class="cancel-btn" @click="cancelWindowSelection">取消</button>
-        </div>
-      </div>
-    </div>
-  </div>
-</template>
-
-=======
->>>>>>> 71eccd39
+
 <style scoped>
 /* 全局样式重置 */
 * {
